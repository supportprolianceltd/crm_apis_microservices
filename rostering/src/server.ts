import express, { Application, Request, Response, NextFunction } from 'express';
import cors from 'cors';
import helmet from 'helmet';
import compression from 'compression';
import rateLimit from 'express-rate-limit';
import dotenv from 'dotenv';
import { PrismaClient } from '@prisma/client';
import { Server as HTTPServer } from 'http';
import { Server as SocketIOServer } from 'socket.io';
import swaggerUi from 'swagger-ui-express';
import swaggerJsdoc from 'swagger-jsdoc';

// Import routes
import { createSettlementRoutes } from './routes/settlement.routes';
import { createRequestRoutes } from './routes/request.routes';
import { createCarerRoutes } from './routes/carer.routes';
import { createSyncRoutes } from './routes/sync.routes';
import { createHealthRoutes } from './routes/health.routes';
import { createEmailRoutes } from './routes/email.routes';
import { createCarePlanRoutes } from './routes/careplan.routes';
import { createTaskRoutes } from './routes/task.routes';
import { createClusterRoutes } from './routes/cluster.routes';
import { createConstraintsRoutes } from './routes/constraints.routes';
import { createRosterRoutes } from './routes/roster.routes';
import { createLiveOpsRoutes } from './routes/live-ops.routes';
import { createDisruptionRoutes } from './routes/disruption.routes';
import { createPublicationRoutes } from './routes/publication.routes';
import { createDataValidationRoutes } from './routes/data-validation.routes';
import { createTravelMatrixRoutes } from './routes/travel-matrix.routes';
import { createEligibilityRoutes } from './routes/eligibility.routes';
import { createClusterMetricsRoutes } from './routes/cluster-metrics.routes';
import { createDemoRoutes } from './routes/demo.routes';

// Import services
import { logger, logRequest } from './utils/logger';
import { CarerService} from './services/carer.service';
import { GeocodingService } from './services/geocoding.service';
import { EmailService } from './services/email.service';
import { MatchingService } from './services/matching.service';
import { AuthSyncService } from './services/auth-sync.service';
import { NotificationService } from './services/notification.service';
import { TenantEmailConfigService } from './services/tenant-email-config.service';
import { ConstraintsService } from './services/constraints.service';
import { TravelService } from './services/travel.service';
import { ClusteringService } from './services/clustering.service';
import { RosterGenerationService } from './services/roster-generation.service';
import { PublicationService } from './services/publication.service';
import { LiveOperationsService } from './services/live-operations.service';
import { DisruptionService } from './services/disruption.service';
import { WebSocketService } from './services/websocket.service';
import { DataValidationService } from './services/data-validation.service';
import { TravelMatrixService } from './services/travel-matrix.service';
import { EligibilityService } from './services/eligibility.service';
import { ClusterMetricsService } from './services/cluster-metrics.service';
import { AdvancedOptimizationService } from './services/advanced-optimization.service';

// Import controllers
import { RequestController } from './controllers/request.controller';
import { CarerController } from './controllers/carer.controller';
import { RosterController } from './controllers/roster.controller';
import { CarePlanController } from './controllers/careplan.controller';
import { TaskController } from './controllers/task.controller';
import { PublicationController } from './controllers/publication.controller';
import { DataValidationController } from './controllers/data-validation.controller';
import { TravelMatrixController } from './controllers/travel-matrix.controller';
import { EligibilityController } from './controllers/eligibility.controller';
import { ClusterMetricsController } from './controllers/cluster-metrics.controller';

// Import workers and middleware
import { EmailWorker } from './workers/email.worker';
import { authenticate } from './middleware/auth.middleware';

// Load environment variables
dotenv.config();

class RosteringServer {
  private app: Application;
<<<<<<< HEAD
  private httpServer: HTTPServer;
  private io?: SocketIOServer;
  private prisma?: PrismaClient;

  // Services
  private geocodingService?: GeocodingService;
  private emailService?: EmailService;
  private matchingService?: MatchingService;
  private authSyncService?: AuthSyncService;
  private notificationService?: NotificationService;
  private tenantEmailConfigService?: TenantEmailConfigService;
  private constraintsService?: ConstraintsService;
  private travelService?: TravelService;
  private clusteringService?: ClusteringService;
  private rosterService?: RosterGenerationService;
  private publicationService?: PublicationService;
  private liveOpsService?: LiveOperationsService;
  private disruptionService?: DisruptionService;
  private websocketService?: WebSocketService;
  private dataValidationService?: DataValidationService;
  private travelMatrixService?: TravelMatrixService;
  private eligibilityService?: EligibilityService;
  private clusterMetricsService?: ClusterMetricsService;
  private advancedOptimizationService?: AdvancedOptimizationService;

  // Workers
  private emailWorker?: EmailWorker;

  // Controllers
  private requestController?: RequestController;
  private carerController?: CarerController;
  private rosterController?: RosterController;
  private carePlanController?: CarePlanController;
  private taskController?: TaskController;
  private publicationController?: PublicationController;
  private dataValidationController?: DataValidationController;
  private travelMatrixController?: TravelMatrixController;
  private eligibilityController?: EligibilityController;
  private clusterMetricsController?: ClusterMetricsController;
=======
  private prisma: PrismaClient;
  private carerService: CarerService;
  private geocodingService: GeocodingService;
  private emailService: EmailService;
  private matchingService: MatchingService;
  private authSyncService: AuthSyncService;
  private notificationService: NotificationService;
  private tenantEmailConfigService: TenantEmailConfigService;
  private emailWorker: EmailWorker;
  private requestController: RequestController;
  private carerController: CarerController;
  private carePlanController: any;
  private taskController: any;
>>>>>>> b3db3559

  constructor() {
    console.log('🔧 [DEBUG] Constructor called');
    this.app = express();
<<<<<<< HEAD
    this.httpServer = new HTTPServer(this.app);
    console.log('🔧 [DEBUG] Express setup complete');

    // Skip database and service initialization in swagger-only mode
    if (process.env.SWAGGER_ONLY !== 'true') {
      logger.info('Initializing full rostering service...');
      this.initializeServices();
    } else {
      logger.info('Initializing swagger-only mode - skipping database and services');
    }
=======
    this.prisma = new PrismaClient();
    this.carerService = new CarerService();
    this.geocodingService = new GeocodingService(this.prisma);
    this.tenantEmailConfigService = new TenantEmailConfigService(this.prisma);
    this.notificationService = new NotificationService();
    this.emailService = new EmailService(this.prisma, this.tenantEmailConfigService, this.notificationService);
    this.authSyncService = new AuthSyncService(this.prisma, this.geocodingService);
    this.matchingService = new MatchingService(this.prisma, this.geocodingService);
    this.emailWorker = new EmailWorker(
      this.prisma,
      this.emailService,
      this.matchingService,
      this.tenantEmailConfigService,
      this.notificationService
    );
    this.requestController = new RequestController(
      this.prisma, 
      this.geocodingService, 
      this.matchingService
    );
    this.carerController = new CarerController(this.carerService);
    this.carePlanController = new (require('./controllers/careplan.controller').CarePlanController)(this.prisma);
    this.taskController = new (require('./controllers/task.controller').TaskController)(this.prisma);
>>>>>>> b3db3559

    console.log('🔧 [DEBUG] Starting middleware setup...');
    this.setupMiddleware();
    console.log('🔧 [DEBUG] Starting routes setup...');
    this.setupRoutes();

    // Skip WebSocket setup in swagger-only mode
    if (process.env.SWAGGER_ONLY !== 'true') {
      this.setupWebSocketHandlers();
    }

    this.setupErrorHandling();
    console.log('🔧 [DEBUG] Server construction complete');
  }

  private initializeServices(): void {
    console.log('🔧 [DEBUG] Starting service initialization...');

    try {
      // Initialize Prisma Client
      this.prisma = new PrismaClient();
      console.log('🔧 [DEBUG] Prisma client created');

      // Initialize core services
      console.log('🔧 [DEBUG] Initializing geocoding service...');
      this.geocodingService = new GeocodingService(this.prisma);
      console.log('🔧 [DEBUG] Initializing tenant email config service...');
      this.tenantEmailConfigService = new TenantEmailConfigService(this.prisma);
      console.log('🔧 [DEBUG] Initializing notification service...');
      this.notificationService = new NotificationService();
      console.log('🔧 [DEBUG] Initializing constraints service...');
      this.constraintsService = new ConstraintsService(this.prisma);
      console.log('🔧 [DEBUG] Initializing travel service...');
      this.travelService = new TravelService(this.prisma);

      // Initialize additional services
      console.log('🔧 [DEBUG] Initializing data validation service...');
      this.dataValidationService = new DataValidationService(this.prisma, this.geocodingService);
      console.log('🔧 [DEBUG] Initializing travel matrix service...');
      this.travelMatrixService = new TravelMatrixService(this.prisma);
      console.log('🔧 [DEBUG] Initializing eligibility service...');
      this.eligibilityService = new EligibilityService(this.prisma);
      console.log('🔧 [DEBUG] Initializing cluster metrics service...');
      this.clusterMetricsService = new ClusterMetricsService(this.prisma);

      // Initialize email service
      console.log('🔧 [DEBUG] Initializing email service...');
      this.emailService = new EmailService(
        this.prisma,
        this.tenantEmailConfigService,
        this.notificationService
      );

      // Initialize business logic services
      console.log('🔧 [DEBUG] Initializing auth sync service...');
      this.authSyncService = new AuthSyncService(this.prisma, this.geocodingService);
      console.log('🔧 [DEBUG] Initializing matching service...');
      this.matchingService = new MatchingService(this.prisma, this.geocodingService);
      console.log('🔧 [DEBUG] Initializing clustering service...');
      this.clusteringService = new ClusteringService(this.prisma, this.constraintsService, this.travelService);
      console.log('🔧 [DEBUG] Initializing roster service...');
      this.rosterService = new RosterGenerationService(this.prisma, this.constraintsService, this.travelService, this.clusteringService);

      // Initialize advanced optimization service
      console.log('🔧 [DEBUG] Initializing advanced optimization service...');
      this.advancedOptimizationService = new AdvancedOptimizationService(this.rosterService);

      // Initialize publication service with WebSocket integration
      console.log('🔧 [DEBUG] Initializing publication service...');
      this.publicationService = new PublicationService(this.prisma, this.notificationService);
      console.log('🔧 [DEBUG] Initializing live ops service...');
      this.liveOpsService = new LiveOperationsService(this.prisma, this.travelService);
      console.log('🔧 [DEBUG] Initializing disruption service...');
      this.disruptionService = new DisruptionService(this.prisma, this.rosterService, this.matchingService, this.notificationService);

      // Initialize Socket.IO
      console.log('🔧 [DEBUG] Initializing Socket.IO...');
      this.io = new SocketIOServer(this.httpServer, {
        cors: {
          origin: process.env.GATEWAY_ORIGIN || process.env.CORS_ORIGIN || '*',
          credentials: true,
        },
        transports: ['websocket', 'polling']
      });

      // Initialize WebSocket service with all dependencies
      console.log('🔧 [DEBUG] Initializing WebSocket service...');
      this.websocketService = new WebSocketService(
        this.io,
        this.liveOpsService,
        this.disruptionService
      );

      // Inject WebSocket service into publication service
      console.log('🔧 [DEBUG] Updating publication service with WebSocket...');
      this.publicationService = new PublicationService(
        this.prisma,
        this.notificationService,
        this.websocketService
      );

      // Initialize workers
      console.log('🔧 [DEBUG] Initializing email worker...');
      this.emailWorker = new EmailWorker(
        this.prisma,
        this.emailService,
        this.matchingService,
        this.tenantEmailConfigService,
        this.notificationService
      );

      // Initialize controllers
      console.log('🔧 [DEBUG] Initializing controllers...');
      this.requestController = new RequestController(this.prisma, this.geocodingService, this.matchingService);
      this.carerController = new CarerController(this.prisma);
      this.rosterController = new RosterController(this.prisma);
      this.carePlanController = new CarePlanController(this.prisma);
      this.taskController = new TaskController(this.prisma);
      this.publicationController = new PublicationController(this.prisma);
      this.dataValidationController = new DataValidationController(this.prisma);
      this.travelMatrixController = new TravelMatrixController(this.prisma);
      this.eligibilityController = new EligibilityController(this.prisma);
      this.clusterMetricsController = new ClusterMetricsController(this.prisma);

      console.log('🔧 [DEBUG] All services initialized successfully');
      logger.info('All services initialized successfully');
    } catch (error) {
      console.error('🔧 [DEBUG] Error initializing services:', error);
      throw error;
    }
  }

  private setupMiddleware(): void {
    this.app.set('trust proxy', 1);

    // Security middleware
    this.app.use(helmet({
      crossOriginEmbedderPolicy: false,
      contentSecurityPolicy: {
        directives: {
          defaultSrc: ["'self'"],
          styleSrc: ["'self'", "'unsafe-inline'", "https://cdnjs.cloudflare.com"],
          scriptSrc: ["'self'", "'unsafe-inline'"],
          imgSrc: ["'self'", "data:", "https:"],
        },
      }
    }));

    // CORS configuration
    const allowedOrigins = [
      process.env.GATEWAY_URL || 'http://api_gateway:8000',
      process.env.CORS_ORIGIN || 'http://localhost:8000',
      'http://localhost:5173',
      'http://localhost:3000',
      'https://your-production-domain.com'
    ].filter(Boolean);

    this.app.use(cors({
      origin: (origin, callback) => {
        // Allow requests with no origin (like mobile apps or curl requests)
        if (!origin) return callback(null, true);
        
        if (allowedOrigins.indexOf(origin) !== -1) {
          callback(null, true);
        } else {
          logger.warn(`CORS blocked for origin: ${origin}`);
          callback(new Error('Not allowed by CORS'));
        }
      },
      credentials: true,
      methods: ['GET', 'POST', 'PUT', 'DELETE', 'PATCH', 'OPTIONS'],
      allowedHeaders: ['Content-Type', 'Authorization', 'X-Requested-With', 'X-API-Key', 'X-Request-ID']
    }));

    // Body parsers
    this.app.use(express.json({ 
      limit: '10mb',
      verify: (req: any, res, buf) => {
        req.rawBody = buf;
      }
    }));
    
    this.app.use(express.urlencoded({ 
      extended: true, 
      limit: '10mb' 
    }));

    // Compression middleware
    // this.app.use(compression({
    //   filter: (req: Request, res: Response) => {
    //     if (req.headers['x-no-compression']) {
    //       return false;
    //     }
    //     return compression.filter(req, res);
    //   },
    //   level: 6,
    //   threshold: 1024
    // }));

    // Rate limiting
    const limiter = rateLimit({
      windowMs: 15 * 60 * 1000, // 15 minutes
      max: process.env.NODE_ENV === 'production' ? 200 : 1000, // Different limits for prod vs dev
      message: { 
        success: false,
        error: 'Too many requests', 
        message: 'Please try again later' 
      },
      standardHeaders: true,
      legacyHeaders: false,
      keyGenerator: (req) => {
        return (req as any).user?.id || req.ip;
      }
    });

    // Apply rate limiting to all routes
    this.app.use('/api/', limiter);

    // More aggressive rate limiting for auth endpoints
    const authLimiter = rateLimit({
      windowMs: 15 * 60 * 1000,
      max: 5,
      message: {
        success: false,
        error: 'Too many authentication attempts',
        message: 'Please try again in 15 minutes'
      }
    });

    // Request logging middleware
    this.app.use((req: Request, res: Response, next: NextFunction) => {
      const start = Date.now();
      const requestId = req.headers['x-request-id'] as string || `req_${Date.now()}_${Math.random().toString(36).substr(2, 9)}`;
      
      // Add request ID to request object
      (req as any).requestId = requestId;
      
      res.on('finish', () => {
        const responseTime = Date.now() - start;
        logRequest(req, res, responseTime);
      });
      
      next();
    });

    // Health check endpoint (no auth required)
    this.app.get('/health', (req: Request, res: Response) => {
      res.json({
        status: 'healthy',
        service: 'rostering',
        timestamp: new Date().toISOString(),
        uptime: process.uptime(),
        memory: process.memoryUsage(),
        environment: process.env.NODE_ENV || 'development'
      });
    });
  }

  private setupRoutes(): void {
    // Root endpoint
    this.app.get('/', (req: Request, res: Response) => {
      res.json({
        service: 'rostering',
        status: 'running',
        version: '2.1.0',
        timestamp: new Date().toISOString(),
        environment: process.env.NODE_ENV || 'development',
        features: [
          'data-validation',
          'travel-matrix',
          'eligibility-precomputation',
          'cluster-metrics',
          'demo-data-seeding',
          'advanced-optimization',
          'publication-workflow',
          'live-operations',
          'real-time-websockets',
          'disruption-management'
        ],
        documentation: '/api/rostering/docs'
      });
    });

    // Swagger/OpenAPI documentation setup
    this.setupSwagger();

    // Skip API routes in swagger-only mode
    if (process.env.SWAGGER_ONLY === 'true') {
      this.setupSwaggerOnlyRoutes();
      return;
    }

    // Health routes (no authentication)
    this.app.use('/api/rostering/health', createHealthRoutes());
    this.app.use('/health', createHealthRoutes());

    // ========== AUTHENTICATED ROUTES ==========

    // Core business routes
    this.app.use('/api/rostering/requests', authenticate, createRequestRoutes(this.requestController!));
    this.app.use('/api/rostering/carers', authenticate, createCarerRoutes(this.carerController!));
    this.app.use('/api/rostering/careplans', authenticate, createCarePlanRoutes(this.carePlanController!));
    this.app.use('/api/rostering/tasks', authenticate, createTaskRoutes(this.taskController!));

    // Rostering & optimization routes
    this.app.use('/api/rostering/roster', authenticate, createRosterRoutes(this.prisma!));
    this.app.use('/api/rostering/clusters', authenticate, createClusterRoutes(this.prisma!));
    this.app.use('/api/rostering/constraints', authenticate, createConstraintsRoutes(this.prisma!));
    this.app.use('/api/rostering/publications', authenticate, createPublicationRoutes(this.prisma!));

    // Data & validation routes
    this.app.use('/api/rostering/data-validation', authenticate, createDataValidationRoutes(this.prisma!));
    this.app.use('/api/rostering/travel-matrix', authenticate, createTravelMatrixRoutes(this.prisma!));
    this.app.use('/api/rostering/eligibility', authenticate, createEligibilityRoutes(this.prisma!));
    this.app.use('/api/rostering/cluster-metrics', authenticate, createClusterMetricsRoutes(this.prisma!));

    // Demo data routes
    this.app.use('/api/rostering/demo', authenticate, createDemoRoutes());

    // Operations & monitoring routes
    this.app.use('/api/rostering/live', authenticate, createLiveOpsRoutes(this.prisma!, this.liveOpsService!));
    this.app.use('/api/rostering/disruptions', authenticate, createDisruptionRoutes(this.prisma!, this.disruptionService!));

    // System & integration routes
    this.app.use('/api/rostering/sync', authenticate, createSyncRoutes(this.prisma!, this.authSyncService!, this.tenantEmailConfigService!, this.notificationService!));
    this.app.use('/api/rostering/emails', authenticate, createEmailRoutes(this.prisma!, this.emailService!, this.emailWorker!));
    this.app.use('/api/rostering/settlement', authenticate, createSettlementRoutes(this.prisma!));

    // ========== UTILITY & TEST ROUTES ==========

    // Service status endpoint
    this.app.get('/api/rostering/status', authenticate, (req: Request, res: Response) => {
      const websocketStatus = this.websocketService ? this.websocketService.getStatus() : null;
      
      res.json({
        success: true,
        data: {
          service: 'rostering',
          status: 'operational',
          version: '2.1.0',
          timestamp: new Date().toISOString(),
          environment: process.env.NODE_ENV || 'development',
          features: {
            dataValidation: !!this.dataValidationService,
            travelMatrix: !!this.travelMatrixService,
            eligibilityPrecomputation: !!this.eligibilityService,
            clusterMetrics: !!this.clusterMetricsService,
            demoDataSeeding: true,
            advancedOptimization: !!this.advancedOptimizationService,
            publicationWorkflow: !!this.publicationService,
            liveOperations: !!this.liveOpsService,
            realTimeWebsockets: !!this.websocketService,
            disruptionManagement: !!this.disruptionService
          },
          database: this.prisma ? 'connected' : 'disconnected',
          websockets: websocketStatus,
          uptime: process.uptime()
        }
      });
    });

    // Feature test endpoints
    this.app.get('/api/rostering/features/compression-test', (req: Request, res: Response) => {
      // Generate a large payload to test compression
      const largeData = Array.from({ length: 1000 }, (_, i) => ({
        id: i,
        name: `Test Item ${i}`,
        timestamp: new Date().toISOString(),
        data: 'x'.repeat(100) // Add some repeated data for better compression
      }));

      res.json({
        message: "Compression test - if you can read this, compression is working correctly",
        timestamp: new Date().toISOString(),
        dataSize: JSON.stringify(largeData).length,
        compressed: true,
        data: largeData
      });
    });

    // WebSocket connection test
    this.app.get('/api/rostering/features/websocket-test', authenticate, (req: Request, res: Response) => {
      const wsStatus = this.websocketService ? this.websocketService.getStatus() : { available: false };

      res.json({
        success: true,
        websocketAvailable: 'available' in wsStatus ? wsStatus.available : false,
        connectedClients: 'totalConnections' in wsStatus ? wsStatus.totalConnections : 0,
        activeTenants: 'tenants' in wsStatus ? wsStatus.tenants : 0,
        message: ('available' in wsStatus && wsStatus.available) ?
          'WebSocket service is running' :
          'WebSocket service is not available'
      });
    });

    // 404 handler for undefined routes
    this.app.use('*', (req: Request, res: Response) => {
      logger.warn('Route not found', {
        method: req.method,
        url: req.originalUrl,
        ip: req.ip,
        userAgent: req.get('User-Agent')
      });

      res.status(404).json({
        success: false,
        error: 'Not Found',
        message: `Route ${req.method} ${req.originalUrl} not found`,
        availableRoutes: [
          '/api/rostering/health',
          '/api/rostering/requests',
          '/api/rostering/carers',
          '/api/rostering/careplans',
          '/api/rostering/tasks',
          '/api/rostering/roster',
          '/api/rostering/publications',
          '/api/rostering/live',
          '/api/rostering/disruptions',
          '/api/rostering/data-validation',
          '/api/rostering/travel-matrix',
          '/api/rostering/eligibility',
          '/api/rostering/cluster-metrics',
          '/api/rostering/demo',
          '/api/rostering/docs'
        ]
      });
    });
  }

  private setupSwagger(): void {
    const options = {
      definition: {
        openapi: '3.0.0',
        info: {
          title: 'AI-Powered Rostering Service API',
          version: '2.1.0',
          description: 'Complete rostering system with AI optimization, real-time monitoring, and publication workflow',
          contact: {
            name: 'Rostering API Support',
            email: 'support@rostering.com'
          },
          license: {
            name: 'Proprietary',
            url: 'https://rostering.com/license'
          }
        },
        servers: [
          {
            url: 'http://localhost:3005/api/rostering',
            description: 'Development Server'
          },
          {
            url: 'https://api.rostering.com/v1',
            description: 'Production API'
          },
          {
            url: 'http://api_gateway:8000/api/rostering',
            description: 'API Gateway'
          }
        ],
        components: {
          securitySchemes: {
            BearerAuth: {
              type: 'http',
              scheme: 'bearer',
              bearerFormat: 'JWT',
              description: 'Enter JWT token in the format: Bearer <token>'
            },
            ApiKeyAuth: {
              type: 'apiKey',
              in: 'header',
              name: 'X-API-Key',
              description: 'API key for service-to-service communication'
            }
          },
          responses: {
            UnauthorizedError: {
              description: 'Access token is missing or invalid',
              content: {
                'application/json': {
                  schema: {
                    type: 'object',
                    properties: {
                      success: { type: 'boolean', example: false },
                      error: { type: 'string', example: 'Unauthorized' },
                      message: { type: 'string', example: 'Valid authentication required' }
                    }
                  }
                }
              }
            },
            ValidationError: {
              description: 'Request validation failed',
              content: {
                'application/json': {
                  schema: {
                    type: 'object',
                    properties: {
                      success: { type: 'boolean', example: false },
                      error: { type: 'string', example: 'Validation Failed' },
                      message: { type: 'string', example: 'Invalid input parameters' },
                      details: { 
                        type: 'array',
                        items: {
                          type: 'object',
                          properties: {
                            field: { type: 'string' },
                            message: { type: 'string' }
                          }
                        }
                      }
                    }
                  }
                }
              }
            }
          }
        },
        security: [{ BearerAuth: [] }],
        tags: [
          {
            name: 'Publications',
            description: 'Roster publication and acceptance workflow'
          },
          {
            name: 'Rostering',
            description: 'Roster generation and optimization'
          },
          {
            name: 'Live Operations',
            description: 'Real-time monitoring and operations'
          },
          {
            name: 'Carers',
            description: 'Carer management and availability'
          },
          {
            name: 'Clients',
            description: 'Client and visit management'
          },
          {
            name: 'System',
            description: 'System administration and health'
          }
        ]
      },
      apis: [
        './src/routes/*.ts',
        './src/routes/*.js',
        './src/controllers/*.ts',
        './src/controllers/*.js',
        './dist/routes/*.js',
        './dist/controllers/*.js'
      ],
    };

    try {
      const swaggerSpec = swaggerJsdoc(options);
      
      // Serve Swagger UI
      this.app.use('/api/rostering/docs', swaggerUi.serve, 
        swaggerUi.setup(swaggerSpec, {
          explorer: true,
          customCss: '.swagger-ui .topbar { display: none }',
          customSiteTitle: 'Rostering API Documentation',
          swaggerOptions: {
            persistAuthorization: true,
            displayRequestDuration: true,
            docExpansion: 'none',
            filter: true,
            showExtensions: true,
            showCommonExtensions: true
          },
          customfavIcon: '/favicon.ico'
        })
      );

      // Raw OpenAPI spec
      this.app.get('/api/rostering/api-docs.json', (req: Request, res: Response) => {
        res.setHeader('Content-Type', 'application/json');
        res.json(swaggerSpec);
      });

      // OpenAPI spec in YAML
      this.app.get('/api/rostering/api-docs.yaml', (req: Request, res: Response) => {
        res.setHeader('Content-Type', 'text/yaml');
        // In a real implementation, you'd convert JSON to YAML here
        res.send('OpenAPI YAML specification would be served here');
      });

      logger.info('Swagger documentation setup completed successfully');

    } catch (error) {
      logger.error('Failed to setup Swagger documentation:', error);
    }
  }

  private setupSwaggerOnlyRoutes(): void {
    // Test route to verify Swagger is working
    this.app.get('/api/rostering/swagger-test', (req: Request, res: Response) => {
      res.json({
        message: "Swagger test endpoint - API documentation is working",
        timestamp: new Date().toISOString(),
        mode: 'swagger-only',
        working: true,
        features: [
          'api-documentation',
          'openapi-spec',
          'interactive-docs'
        ]
      });
    });

    // Health check for swagger mode
    this.app.get('/api/rostering/health', (req: Request, res: Response) => {
      res.json({
        status: 'healthy',
        mode: 'swagger-only',
        service: 'rostering-docs',
        timestamp: new Date().toISOString()
      });
    });

    // 404 handler for swagger mode
    this.app.use('*', (req: Request, res: Response) => {
      res.status(404).json({
        success: false,
        error: 'Not Found',
        message: `Route ${req.method} ${req.originalUrl} not found in swagger-only mode`,
        documentation: '/api/rostering/docs'
      });
    });
  }

  private setupWebSocketHandlers(): void {
    if (this.websocketService) {
      logger.info('Setting up WebSocket handlers with real-time features');
      this.websocketService.initialize();
      
      // Periodic WebSocket status logging
      setInterval(() => {
        try {
          const status = this.websocketService!.getStatus();
          if (status.totalConnections > 0) {
            logger.debug('WebSocket connection status', {
              connectedClients: status.totalConnections,
              activeTenants: status.tenants,
              activeRooms: status.activeRooms,
              uptime: Math.floor(status.uptime / 1000 / 60) + ' minutes'
            });
          }
        } catch (error) {
          logger.error('Error logging WebSocket status:', error);
        }
      }, 60000); // Every minute

      // WebSocket health monitoring
      setInterval(() => {
        try {
          if (this.websocketService) {
            const status = this.websocketService.getStatus();
            // Broadcast health status to monitoring systems
            if (status.totalConnections === 0) {
              logger.warn('No active WebSocket connections');
            }
          }
        } catch (error) {
          logger.error('WebSocket health check failed:', error);
        }
      }, 300000); // Every 5 minutes

      logger.info('WebSocket handlers initialized with real-time monitoring');
    } else {
      logger.warn('WebSocket service not available - real-time features disabled');
    }
  }

  private setupErrorHandling(): void {
    // 404 handler (catch any unhandled routes)
    this.app.use('*', (req: Request, res: Response) => {
      res.status(404).json({
        success: false,
        error: 'Not Found',
        message: `Route ${req.method} ${req.originalUrl} not found`,
        requestId: (req as any).requestId
      });
    });

    // Global error handler
    this.app.use((error: Error, req: Request, res: Response, next: NextFunction) => {
      const requestId = (req as any).requestId || 'unknown';
      
      logger.error('Unhandled error occurred', { 
        error: error.message, 
        stack: error.stack, 
        url: req.url,
        method: req.method,
        userId: (req as any).user?.id,
        requestId,
        ip: req.ip,
        userAgent: req.get('User-Agent')
      });
      
      // Determine appropriate status code
      let statusCode = 500;
      let userMessage = 'Internal Server Error';
      
      if (error.name === 'ValidationError') {
        statusCode = 400;
        userMessage = 'Validation Failed';
      } else if (error.name === 'UnauthorizedError') {
        statusCode = 401;
        userMessage = 'Authentication Required';
      } else if (error.name === 'ForbiddenError') {
        statusCode = 403;
        userMessage = 'Access Denied';
      } else if (error.message.includes('not found')) {
        statusCode = 404;
        userMessage = 'Resource Not Found';
      }
      
      res.status(statusCode).json({
        success: false,
        error: userMessage,
        message: process.env.NODE_ENV === 'development' ? error.message : 'Something went wrong',
        requestId,
        ...(process.env.NODE_ENV === 'development' && { stack: error.stack })
      });
    });

    // Unhandled promise rejection handler
    process.on('unhandledRejection', (reason: any, promise: Promise<any>) => {
      logger.error('Unhandled Promise Rejection:', { 
        reason: reason?.message || reason, 
        stack: reason?.stack,
        promise: promise.toString()
      });
      
      // In production, you might want to exit the process
      if (process.env.NODE_ENV === 'production') {
        process.exit(1);
      }
    });
    
    // Uncaught exception handler
    process.on('uncaughtException', (error: Error) => {
      logger.error('Uncaught Exception:', { 
        error: error.message, 
        stack: error.stack 
      });
      
      // Exit the process for uncaught exceptions
      setTimeout(() => {
        process.exit(1);
      }, 1000);
    });

    // Graceful shutdown handlers
    process.on('SIGTERM', () => {
      logger.info('Received SIGTERM signal - starting graceful shutdown');
      this.shutdown();
    });
    
    process.on('SIGINT', () => {
      logger.info('Received SIGINT signal - starting graceful shutdown');
      this.shutdown();
    });

    logger.info('Error handling and graceful shutdown handlers configured');
  }

  public async start(port: number = 3005): Promise<void> {
    const actualPort = process.env.PORT ? parseInt(process.env.PORT) : port;
    
    try {
      // Skip database connection for swagger-only mode
      if (process.env.SWAGGER_ONLY === 'true') {
        logger.info(`Starting server in swagger-only mode on port ${actualPort}`);
        this.httpServer.listen(actualPort, () => {
          logger.info(`✅ Rostering service (swagger-only) running at http://localhost:${actualPort}`);
          logger.info(`📚 API Documentation: http://localhost:${actualPort}/api/rostering/docs`);
        });
        return;
      }

      // Connect to database
      logger.info('Connecting to database...');
      await this.prisma!.$connect();
      logger.info('✅ Database connected successfully');

      // Verify database connection
      await this.prisma!.$queryRaw`SELECT 1`;
      logger.info('✅ Database connection verified');

      // Start background workers
      logger.info('Starting background workers...');
      this.emailWorker!.start();
      logger.info('✅ Email worker started');

      // Start cleanup jobs
      this.startCleanupJobs();

      // Start the server
      this.httpServer.listen(actualPort, () => {
        logger.info(`✅ Rostering service started successfully`);
        logger.info(`   Server URL: http://localhost:${actualPort}`);
        logger.info(`   API Base: http://localhost:${actualPort}/api/rostering`);
        logger.info(`   Documentation: http://localhost:${actualPort}/api/rostering/docs`);
        logger.info(`   Health Check: http://localhost:${actualPort}/health`);
        logger.info('');
        logger.info('🚀 Available Features:');
        logger.info('   • Data Validation Engine');
        logger.info('   • Travel Matrix Caching');
        logger.info('   • Eligibility Pre-computation');
        logger.info('   • Cluster Metrics Calculator');
        logger.info('   • Demo Data Seeding');
        logger.info('   • Advanced Optimization (OR-Tools)');
        logger.info('   • Publication & Acceptance Workflow');
        logger.info('   • Live Operations & Real-time Monitoring');
        logger.info('   • WebSocket Real-time Updates');
        logger.info('   • Disruption Management');
        logger.info('');
        logger.info('📊 Environment:', {
          node_env: process.env.NODE_ENV,
          port: actualPort,
          gateway_url: process.env.GATEWAY_URL,
          database: 'connected'
        });
      });

    } catch (error: any) {
      logger.error('❌ Failed to start Rostering service:', {
        error: error.message,
        stack: error.stack
      });
      process.exit(1);
    }
  }

  private startCleanupJobs(): void {
    logger.info('Starting background cleanup jobs...');

    // Clean up expired travel matrix entries every hour
    setInterval(async () => {
      try {
        if (this.travelMatrixService) {
          const cleanedCount = await this.travelMatrixService.cleanupExpiredEntries();
          if (cleanedCount > 0) {
            logger.info(`🧹 Cleaned up ${cleanedCount} expired travel matrix entries`);
          }
        }
      } catch (error) {
        logger.error('Travel matrix cleanup job failed:', error);
      }
    }, 60 * 60 * 1000); // Every hour

    // Clean up old WebSocket connections (every 30 minutes)
    setInterval(async () => {
      try {
        // This would clean up any stale connections or sessions
        logger.debug('Running connection cleanup job');
      } catch (error) {
        logger.error('Connection cleanup job failed:', error);
      }
    }, 30 * 60 * 1000); // Every 30 minutes

    // Database maintenance (daily at 2 AM)
    setInterval(async () => {
      try {
        const now = new Date();
        if (now.getHours() === 2 && now.getMinutes() === 0) {
          logger.info('Running daily database maintenance');
          // Add any daily maintenance tasks here
        }
      } catch (error) {
        logger.error('Daily maintenance job failed:', error);
      }
    }, 60 * 1000); // Check every minute

    logger.info('✅ Background cleanup jobs started');
  }

  private async shutdown(): Promise<void> {
    const shutdownTimeout = setTimeout(() => {
      logger.error('Shutdown timeout reached, forcing exit');
      process.exit(1);
    }, 30000); // 30 second timeout

    try {
      logger.info('🚦 Starting graceful shutdown sequence...');

      // Step 1: Stop accepting new connections
      this.httpServer.close(() => {
        logger.info('✅ HTTP server closed');
      });

      // Step 2: Shutdown WebSocket service
      if (this.websocketService) {
        this.websocketService.shutdown();
        logger.info('✅ WebSocket service shutdown');
      }

      // Step 3: Stop background workers
      if (this.emailWorker) {
        this.emailWorker.stop();
        logger.info('✅ Email worker stopped');
      }

      // Step 4: Close email connections
      if (this.emailService) {
        await this.emailService.closeConnections();
        logger.info('✅ Email connections closed');
      }

      // Step 5: Disconnect from database
      if (this.prisma) {
        await this.prisma.$disconnect();
        logger.info('✅ Database disconnected');
      }

      clearTimeout(shutdownTimeout);
      logger.info('✅ Rostering service shutdown completed gracefully');
      process.exit(0);

    } catch (error: any) {
      logger.error('❌ Error during shutdown:', {
        error: error.message,
        stack: error.stack
      });
      clearTimeout(shutdownTimeout);
      process.exit(1);
    }
  }
}

// Start server if this file is run directly
if (require.main === module) {
  const server = new RosteringServer();
  const port = parseInt(process.env.PORT || '3005', 10);
  
  // Add error handlers to catch startup issues
  process.on('unhandledRejection', (reason, promise) => {
    logger.error('Unhandled Rejection at:', promise, 'reason:', reason);
    process.exit(1);
  });

  process.on('uncaughtException', (error) => {
    logger.error('Uncaught Exception:', error);
    process.exit(1);
  });

  // Start the server
  server.start(port).catch((error) => {
    logger.error('Failed to start server:', error);
    process.exit(1);
  });
} else {
  // For testing/import scenarios
  module.exports = RosteringServer;
}

export default RosteringServer;<|MERGE_RESOLUTION|>--- conflicted
+++ resolved
@@ -5,13 +5,17 @@
 import rateLimit from 'express-rate-limit';
 import dotenv from 'dotenv';
 import { PrismaClient } from '@prisma/client';
-import { Server as HTTPServer } from 'http';
-import { Server as SocketIOServer } from 'socket.io';
-import swaggerUi from 'swagger-ui-express';
-import swaggerJsdoc from 'swagger-jsdoc';
-
-// Import routes
-import { createSettlementRoutes } from './routes/settlement.routes';
+
+import { logger, logRequest } from './utils/logger';
+import { CarerService} from './services/carer.service';
+import { GeocodingService } from './services/geocoding.service';
+import { EmailService } from './services/email.service';
+import { MatchingService } from './services/matching.service';
+import { AuthSyncService } from './services/auth-sync.service';
+import { NotificationService } from './services/notification.service';
+import { TenantEmailConfigService } from './services/tenant-email-config.service';
+import { RequestController } from './controllers/request.controller';
+import { CarerController } from './controllers/carer.controller';
 import { createRequestRoutes } from './routes/request.routes';
 import { createCarerRoutes } from './routes/carer.routes';
 import { createSyncRoutes } from './routes/sync.routes';
@@ -33,7 +37,6 @@
 
 // Import services
 import { logger, logRequest } from './utils/logger';
-import { CarerService} from './services/carer.service';
 import { GeocodingService } from './services/geocoding.service';
 import { EmailService } from './services/email.service';
 import { MatchingService } from './services/matching.service';
@@ -75,7 +78,6 @@
 
 class RosteringServer {
   private app: Application;
-<<<<<<< HEAD
   private httpServer: HTTPServer;
   private io?: SocketIOServer;
   private prisma?: PrismaClient;
@@ -115,26 +117,10 @@
   private travelMatrixController?: TravelMatrixController;
   private eligibilityController?: EligibilityController;
   private clusterMetricsController?: ClusterMetricsController;
-=======
-  private prisma: PrismaClient;
-  private carerService: CarerService;
-  private geocodingService: GeocodingService;
-  private emailService: EmailService;
-  private matchingService: MatchingService;
-  private authSyncService: AuthSyncService;
-  private notificationService: NotificationService;
-  private tenantEmailConfigService: TenantEmailConfigService;
-  private emailWorker: EmailWorker;
-  private requestController: RequestController;
-  private carerController: CarerController;
-  private carePlanController: any;
-  private taskController: any;
->>>>>>> b3db3559
 
   constructor() {
     console.log('🔧 [DEBUG] Constructor called');
     this.app = express();
-<<<<<<< HEAD
     this.httpServer = new HTTPServer(this.app);
     console.log('🔧 [DEBUG] Express setup complete');
 
@@ -145,31 +131,6 @@
     } else {
       logger.info('Initializing swagger-only mode - skipping database and services');
     }
-=======
-    this.prisma = new PrismaClient();
-    this.carerService = new CarerService();
-    this.geocodingService = new GeocodingService(this.prisma);
-    this.tenantEmailConfigService = new TenantEmailConfigService(this.prisma);
-    this.notificationService = new NotificationService();
-    this.emailService = new EmailService(this.prisma, this.tenantEmailConfigService, this.notificationService);
-    this.authSyncService = new AuthSyncService(this.prisma, this.geocodingService);
-    this.matchingService = new MatchingService(this.prisma, this.geocodingService);
-    this.emailWorker = new EmailWorker(
-      this.prisma,
-      this.emailService,
-      this.matchingService,
-      this.tenantEmailConfigService,
-      this.notificationService
-    );
-    this.requestController = new RequestController(
-      this.prisma, 
-      this.geocodingService, 
-      this.matchingService
-    );
-    this.carerController = new CarerController(this.carerService);
-    this.carePlanController = new (require('./controllers/careplan.controller').CarePlanController)(this.prisma);
-    this.taskController = new (require('./controllers/task.controller').TaskController)(this.prisma);
->>>>>>> b3db3559
 
     console.log('🔧 [DEBUG] Starting middleware setup...');
     this.setupMiddleware();
