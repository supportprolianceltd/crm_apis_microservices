import express, { Application, Request, Response, NextFunction } from 'express';
import cors from 'cors';
import helmet from 'helmet';
import compression from 'compression';
import rateLimit from 'express-rate-limit';
import dotenv from 'dotenv';
import { PrismaClient } from '@prisma/client';
import { Server as HTTPServer } from 'http';
import { Server as SocketIOServer } from 'socket.io';
import swaggerUi from 'swagger-ui-express';
import swaggerJsdoc from 'swagger-jsdoc';

// Import routes
import { createSettlementRoutes } from './routes/settlement.routes';
import { createRequestRoutes } from './routes/request.routes';
import { createCarerRoutes } from './routes/carer.routes';
import { createSyncRoutes } from './routes/sync.routes';
import { createHealthRoutes } from './routes/health.routes';
import { createEmailRoutes } from './routes/email.routes';
import { createCarePlanRoutes } from './routes/careplan.routes';
import { createTaskRoutes } from './routes/task.routes';
import { createClusterRoutes } from './routes/cluster.routes';
import { createConstraintsRoutes } from './routes/constraints.routes';
import { createRosterRoutes } from './routes/roster.routes';
import { createLiveOpsRoutes } from './routes/live-ops.routes';
import { createDisruptionRoutes } from './routes/disruption.routes';
import { createPublicationRoutes } from './routes/publication.routes';
import { createDataValidationRoutes } from './routes/data-validation.routes';
import { createTravelMatrixRoutes } from './routes/travel-matrix.routes';
import { createEligibilityRoutes } from './routes/eligibility.routes';
import { createClusterMetricsRoutes } from './routes/cluster-metrics.routes';
import { createDemoRoutes } from './routes/demo.routes';

// Import services
import { logger, logRequest } from './utils/logger';
import { CarerService} from './services/carer.service';
import { GeocodingService } from './services/geocoding.service';
import { EmailService } from './services/email.service';
import { MatchingService } from './services/matching.service';
import { AuthSyncService } from './services/auth-sync.service';
import { NotificationService } from './services/notification.service';
import { TenantEmailConfigService } from './services/tenant-email-config.service';
import { ConstraintsService } from './services/constraints.service';
import { TravelService } from './services/travel.service';
import { ClusteringService } from './services/clustering.service';
import { RosterGenerationService } from './services/roster-generation.service';
import { PublicationService } from './services/publication.service';
import { LiveOperationsService } from './services/live-operations.service';
import { DisruptionService } from './services/disruption.service';
import { WebSocketService } from './services/websocket.service';
import { DataValidationService } from './services/data-validation.service';
import { TravelMatrixService } from './services/travel-matrix.service';
import { EligibilityService } from './services/eligibility.service';
import { ClusterMetricsService } from './services/cluster-metrics.service';
import { AdvancedOptimizationService } from './services/advanced-optimization.service';

// Import controllers
import { RequestController } from './controllers/request.controller';
import { CarerController } from './controllers/carer.controller';
import { RosterController } from './controllers/roster.controller';
import { CarePlanController } from './controllers/careplan.controller';
import { TaskController } from './controllers/task.controller';
import { PublicationController } from './controllers/publication.controller';
import { DataValidationController } from './controllers/data-validation.controller';
import { TravelMatrixController } from './controllers/travel-matrix.controller';
import { EligibilityController } from './controllers/eligibility.controller';
import { ClusterMetricsController } from './controllers/cluster-metrics.controller';

// Import workers and middleware
import { EmailWorker } from './workers/email.worker';
import { authenticate } from './middleware/auth.middleware';

// Load environment variables
dotenv.config();

class RosteringServer {
  private app: Application;
<<<<<<< HEAD
  private httpServer: HTTPServer;
  private io?: SocketIOServer;
  private prisma?: PrismaClient;

  // Services
  private geocodingService?: GeocodingService;
  private emailService?: EmailService;
  private matchingService?: MatchingService;
  private authSyncService?: AuthSyncService;
  private notificationService?: NotificationService;
  private tenantEmailConfigService?: TenantEmailConfigService;
  private constraintsService?: ConstraintsService;
  private travelService?: TravelService;
  private clusteringService?: ClusteringService;
  private rosterService?: RosterGenerationService;
  private publicationService?: PublicationService;
  private liveOpsService?: LiveOperationsService;
  private disruptionService?: DisruptionService;
  private websocketService?: WebSocketService;
  private dataValidationService?: DataValidationService;
  private travelMatrixService?: TravelMatrixService;
  private eligibilityService?: EligibilityService;
  private clusterMetricsService?: ClusterMetricsService;
  private advancedOptimizationService?: AdvancedOptimizationService;

  // Workers
  private emailWorker?: EmailWorker;

  // Controllers
  private requestController?: RequestController;
  private carerController?: CarerController;
  private rosterController?: RosterController;
  private carePlanController?: CarePlanController;
  private taskController?: TaskController;
  private publicationController?: PublicationController;
  private dataValidationController?: DataValidationController;
  private travelMatrixController?: TravelMatrixController;
  private eligibilityController?: EligibilityController;
  private clusterMetricsController?: ClusterMetricsController;
=======
  private prisma: PrismaClient;
  private carerService: CarerService;
  private geocodingService: GeocodingService;
  private emailService: EmailService;
  private matchingService: MatchingService;
  private authSyncService: AuthSyncService;
  private notificationService: NotificationService;
  private tenantEmailConfigService: TenantEmailConfigService;
  private emailWorker: EmailWorker;
  private requestController: RequestController;
  private carerController: CarerController;
  private carePlanController: any;
  private taskController: any;
>>>>>>> eaf22bfb

  constructor() {
    console.log('🔧 [DEBUG] Constructor called');
    this.app = express();
<<<<<<< HEAD
    this.httpServer = new HTTPServer(this.app);
    console.log('🔧 [DEBUG] Express setup complete');

    // Skip database and service initialization in swagger-only mode
    if (process.env.SWAGGER_ONLY !== 'true') {
      logger.info('Initializing full rostering service...');
      this.initializeServices();
    } else {
      logger.info('Initializing swagger-only mode - skipping database and services');
    }
=======
    this.prisma = new PrismaClient();
    this.carerService = new CarerService();
    this.geocodingService = new GeocodingService(this.prisma);
    this.tenantEmailConfigService = new TenantEmailConfigService(this.prisma);
    this.notificationService = new NotificationService();
    this.emailService = new EmailService(this.prisma, this.tenantEmailConfigService, this.notificationService);
    this.authSyncService = new AuthSyncService(this.prisma, this.geocodingService);
    this.matchingService = new MatchingService(this.prisma, this.geocodingService);
    this.emailWorker = new EmailWorker(
      this.prisma,
      this.emailService,
      this.matchingService,
      this.tenantEmailConfigService,
      this.notificationService
    );
    this.requestController = new RequestController(
      this.prisma, 
      this.geocodingService, 
      this.matchingService
    );
    this.carerController = new CarerController(this.carerService);
    this.carePlanController = new (require('./controllers/careplan.controller').CarePlanController)(this.prisma);
    this.taskController = new (require('./controllers/task.controller').TaskController)(this.prisma);
>>>>>>> eaf22bfb

    console.log('🔧 [DEBUG] Starting middleware setup...');
    this.setupMiddleware();
    console.log('🔧 [DEBUG] Starting routes setup...');
    this.setupRoutes();

    // Skip WebSocket setup in swagger-only mode
    if (process.env.SWAGGER_ONLY !== 'true') {
      this.setupWebSocketHandlers();
    }

    this.setupErrorHandling();
    console.log('🔧 [DEBUG] Server construction complete');
  }

  private initializeServices(): void {
    console.log('🔧 [DEBUG] Starting service initialization...');

    try {
      // Initialize Prisma Client
      this.prisma = new PrismaClient();
      console.log('🔧 [DEBUG] Prisma client created');

      // Initialize core services
      console.log('🔧 [DEBUG] Initializing geocoding service...');
      this.geocodingService = new GeocodingService(this.prisma);
      console.log('🔧 [DEBUG] Initializing tenant email config service...');
      this.tenantEmailConfigService = new TenantEmailConfigService(this.prisma);
      console.log('🔧 [DEBUG] Initializing notification service...');
      this.notificationService = new NotificationService();
      console.log('🔧 [DEBUG] Initializing constraints service...');
      this.constraintsService = new ConstraintsService(this.prisma);
      console.log('🔧 [DEBUG] Initializing travel service...');
      this.travelService = new TravelService(this.prisma);

      // Initialize additional services
      console.log('🔧 [DEBUG] Initializing data validation service...');
      this.dataValidationService = new DataValidationService(this.prisma, this.geocodingService);
      console.log('🔧 [DEBUG] Initializing travel matrix service...');
      this.travelMatrixService = new TravelMatrixService(this.prisma);
      console.log('🔧 [DEBUG] Initializing eligibility service...');
      this.eligibilityService = new EligibilityService(this.prisma);
      console.log('🔧 [DEBUG] Initializing cluster metrics service...');
      this.clusterMetricsService = new ClusterMetricsService(this.prisma);

      // Initialize email service
      console.log('🔧 [DEBUG] Initializing email service...');
      this.emailService = new EmailService(
        this.prisma,
        this.tenantEmailConfigService,
        this.notificationService
      );

      // Initialize business logic services
      console.log('🔧 [DEBUG] Initializing auth sync service...');
      this.authSyncService = new AuthSyncService(this.prisma, this.geocodingService);
      console.log('🔧 [DEBUG] Initializing matching service...');
      this.matchingService = new MatchingService(this.prisma, this.geocodingService);
      console.log('🔧 [DEBUG] Initializing clustering service...');
      this.clusteringService = new ClusteringService(this.prisma, this.constraintsService, this.travelService);
      console.log('🔧 [DEBUG] Initializing roster service...');
      this.rosterService = new RosterGenerationService(this.prisma, this.constraintsService, this.travelService, this.clusteringService);

      // Initialize advanced optimization service
      console.log('🔧 [DEBUG] Initializing advanced optimization service...');
      this.advancedOptimizationService = new AdvancedOptimizationService(this.rosterService);

      // Initialize publication service with WebSocket integration
      console.log('🔧 [DEBUG] Initializing publication service...');
      this.publicationService = new PublicationService(this.prisma, this.notificationService);
      console.log('🔧 [DEBUG] Initializing live ops service...');
      this.liveOpsService = new LiveOperationsService(this.prisma, this.travelService);
      console.log('🔧 [DEBUG] Initializing disruption service...');
      this.disruptionService = new DisruptionService(this.prisma, this.rosterService, this.matchingService, this.notificationService);

      // Initialize Socket.IO
      console.log('🔧 [DEBUG] Initializing Socket.IO...');
      this.io = new SocketIOServer(this.httpServer, {
        cors: {
          origin: process.env.GATEWAY_ORIGIN || process.env.CORS_ORIGIN || '*',
          credentials: true,
        },
        transports: ['websocket', 'polling']
      });

      // Initialize WebSocket service with all dependencies
      console.log('🔧 [DEBUG] Initializing WebSocket service...');
      this.websocketService = new WebSocketService(
        this.io,
        this.liveOpsService,
        this.disruptionService
      );

      // Inject WebSocket service into publication service
      console.log('🔧 [DEBUG] Updating publication service with WebSocket...');
      this.publicationService = new PublicationService(
        this.prisma,
        this.notificationService,
        this.websocketService
      );

      // Initialize workers
      console.log('🔧 [DEBUG] Initializing email worker...');
      this.emailWorker = new EmailWorker(
        this.prisma,
        this.emailService,
        this.matchingService,
        this.tenantEmailConfigService,
        this.notificationService
      );

      // Initialize controllers
      console.log('🔧 [DEBUG] Initializing controllers...');
      this.requestController = new RequestController(this.prisma, this.geocodingService, this.matchingService);
      this.carerController = new CarerController(this.prisma);
      this.rosterController = new RosterController(this.prisma);
      this.carePlanController = new CarePlanController(this.prisma);
      this.taskController = new TaskController(this.prisma);
      this.publicationController = new PublicationController(this.prisma);
      this.dataValidationController = new DataValidationController(this.prisma);
      this.travelMatrixController = new TravelMatrixController(this.prisma);
      this.eligibilityController = new EligibilityController(this.prisma);
      this.clusterMetricsController = new ClusterMetricsController(this.prisma);

      console.log('🔧 [DEBUG] All services initialized successfully');
      logger.info('All services initialized successfully');
    } catch (error) {
      console.error('🔧 [DEBUG] Error initializing services:', error);
      throw error;
    }
  }

  private setupMiddleware(): void {
    this.app.set('trust proxy', 1);

    // Security middleware
    this.app.use(helmet({
      crossOriginEmbedderPolicy: false,
      contentSecurityPolicy: {
        directives: {
          defaultSrc: ["'self'"],
          styleSrc: ["'self'", "'unsafe-inline'", "https://cdnjs.cloudflare.com"],
          scriptSrc: ["'self'", "'unsafe-inline'"],
          imgSrc: ["'self'", "data:", "https:"],
        },
      }
    }));

    // CORS configuration
    const allowedOrigins = [
      process.env.GATEWAY_URL || 'http://api_gateway:8000',
      process.env.CORS_ORIGIN || 'http://localhost:8000',
      'http://localhost:5173',
      'http://localhost:3000',
      'https://your-production-domain.com'
    ].filter(Boolean);

    this.app.use(cors({
      origin: (origin, callback) => {
        // Allow requests with no origin (like mobile apps or curl requests)
        if (!origin) return callback(null, true);
        
        if (allowedOrigins.indexOf(origin) !== -1) {
          callback(null, true);
        } else {
          logger.warn(`CORS blocked for origin: ${origin}`);
          callback(new Error('Not allowed by CORS'));
        }
      },
      credentials: true,
      methods: ['GET', 'POST', 'PUT', 'DELETE', 'PATCH', 'OPTIONS'],
      allowedHeaders: ['Content-Type', 'Authorization', 'X-Requested-With', 'X-API-Key', 'X-Request-ID']
    }));

    // Body parsers
    this.app.use(express.json({ 
      limit: '10mb',
      verify: (req: any, res, buf) => {
        req.rawBody = buf;
      }
    }));
    
    this.app.use(express.urlencoded({ 
      extended: true, 
      limit: '10mb' 
    }));

    // Compression middleware
    // this.app.use(compression({
    //   filter: (req: Request, res: Response) => {
    //     if (req.headers['x-no-compression']) {
    //       return false;
    //     }
    //     return compression.filter(req, res);
    //   },
    //   level: 6,
    //   threshold: 1024
    // }));

    // Rate limiting
    const limiter = rateLimit({
      windowMs: 15 * 60 * 1000, // 15 minutes
      max: process.env.NODE_ENV === 'production' ? 200 : 1000, // Different limits for prod vs dev
      message: { 
        success: false,
        error: 'Too many requests', 
        message: 'Please try again later' 
      },
      standardHeaders: true,
      legacyHeaders: false,
      keyGenerator: (req) => {
        return (req as any).user?.id || req.ip;
      }
    });

    // Apply rate limiting to all routes
    this.app.use('/api/', limiter);

    // More aggressive rate limiting for auth endpoints
    const authLimiter = rateLimit({
      windowMs: 15 * 60 * 1000,
      max: 5,
      message: {
        success: false,
        error: 'Too many authentication attempts',
        message: 'Please try again in 15 minutes'
      }
    });

    // Request logging middleware
    this.app.use((req: Request, res: Response, next: NextFunction) => {
      const start = Date.now();
      const requestId = req.headers['x-request-id'] as string || `req_${Date.now()}_${Math.random().toString(36).substr(2, 9)}`;
      
      // Add request ID to request object
      (req as any).requestId = requestId;
      
      res.on('finish', () => {
        const responseTime = Date.now() - start;
        logRequest(req, res, responseTime);
      });
      
      next();
    });

    // Health check endpoint (no auth required)
    this.app.get('/health', (req: Request, res: Response) => {
      res.json({
        status: 'healthy',
        service: 'rostering',
        timestamp: new Date().toISOString(),
        uptime: process.uptime(),
        memory: process.memoryUsage(),
        environment: process.env.NODE_ENV || 'development'
      });
    });
  }

  private setupRoutes(): void {
    // Root endpoint
    this.app.get('/', (req: Request, res: Response) => {
      res.json({
        service: 'rostering',
        status: 'running',
        version: '2.1.0',
        timestamp: new Date().toISOString(),
        environment: process.env.NODE_ENV || 'development',
        features: [
          'data-validation',
          'travel-matrix',
          'eligibility-precomputation',
          'cluster-metrics',
          'demo-data-seeding',
          'advanced-optimization',
          'publication-workflow',
          'live-operations',
          'real-time-websockets',
          'disruption-management'
        ],
        documentation: '/api/rostering/docs'
      });
    });

    // Swagger/OpenAPI documentation setup
    this.setupSwagger();

    // Skip API routes in swagger-only mode
    if (process.env.SWAGGER_ONLY === 'true') {
      this.setupSwaggerOnlyRoutes();
      return;
    }

    // Health routes (no authentication)
    this.app.use('/api/rostering/health', createHealthRoutes());
    this.app.use('/health', createHealthRoutes());

    // ========== AUTHENTICATED ROUTES ==========

    // Core business routes
    this.app.use('/api/rostering/requests', authenticate, createRequestRoutes(this.requestController!));
    this.app.use('/api/rostering/carers', authenticate, createCarerRoutes(this.carerController!));
    this.app.use('/api/rostering/careplans', authenticate, createCarePlanRoutes(this.carePlanController!));
    this.app.use('/api/rostering/tasks', authenticate, createTaskRoutes(this.taskController!));

    // Rostering & optimization routes
    this.app.use('/api/rostering/roster', authenticate, createRosterRoutes(this.prisma!));
    this.app.use('/api/rostering/clusters', authenticate, createClusterRoutes(this.prisma!));
    this.app.use('/api/rostering/constraints', authenticate, createConstraintsRoutes(this.prisma!));
    this.app.use('/api/rostering/publications', authenticate, createPublicationRoutes(this.prisma!));

    // Data & validation routes
    this.app.use('/api/rostering/data-validation', authenticate, createDataValidationRoutes(this.prisma!));
    this.app.use('/api/rostering/travel-matrix', authenticate, createTravelMatrixRoutes(this.prisma!));
    this.app.use('/api/rostering/eligibility', authenticate, createEligibilityRoutes(this.prisma!));
    this.app.use('/api/rostering/cluster-metrics', authenticate, createClusterMetricsRoutes(this.prisma!));

    // Demo data routes
    this.app.use('/api/rostering/demo', authenticate, createDemoRoutes());

    // Operations & monitoring routes
    this.app.use('/api/rostering/live', authenticate, createLiveOpsRoutes(this.prisma!, this.liveOpsService!));
    this.app.use('/api/rostering/disruptions', authenticate, createDisruptionRoutes(this.prisma!, this.disruptionService!));

    // System & integration routes
    this.app.use('/api/rostering/sync', authenticate, createSyncRoutes(this.prisma!, this.authSyncService!, this.tenantEmailConfigService!, this.notificationService!));
    this.app.use('/api/rostering/emails', authenticate, createEmailRoutes(this.prisma!, this.emailService!, this.emailWorker!));
    this.app.use('/api/rostering/settlement', authenticate, createSettlementRoutes(this.prisma!));

    // ========== UTILITY & TEST ROUTES ==========

    // Service status endpoint
    this.app.get('/api/rostering/status', authenticate, (req: Request, res: Response) => {
      const websocketStatus = this.websocketService ? this.websocketService.getStatus() : null;
      
      res.json({
        success: true,
        data: {
          service: 'rostering',
          status: 'operational',
          version: '2.1.0',
          timestamp: new Date().toISOString(),
          environment: process.env.NODE_ENV || 'development',
          features: {
            dataValidation: !!this.dataValidationService,
            travelMatrix: !!this.travelMatrixService,
            eligibilityPrecomputation: !!this.eligibilityService,
            clusterMetrics: !!this.clusterMetricsService,
            demoDataSeeding: true,
            advancedOptimization: !!this.advancedOptimizationService,
            publicationWorkflow: !!this.publicationService,
            liveOperations: !!this.liveOpsService,
            realTimeWebsockets: !!this.websocketService,
            disruptionManagement: !!this.disruptionService
          },
          database: this.prisma ? 'connected' : 'disconnected',
          websockets: websocketStatus,
          uptime: process.uptime()
        }
      });
    });

    // Feature test endpoints
    this.app.get('/api/rostering/features/compression-test', (req: Request, res: Response) => {
      // Generate a large payload to test compression
      const largeData = Array.from({ length: 1000 }, (_, i) => ({
        id: i,
        name: `Test Item ${i}`,
        timestamp: new Date().toISOString(),
        data: 'x'.repeat(100) // Add some repeated data for better compression
      }));

      res.json({
        message: "Compression test - if you can read this, compression is working correctly",
        timestamp: new Date().toISOString(),
        dataSize: JSON.stringify(largeData).length,
        compressed: true,
        data: largeData
      });
    });

    // WebSocket connection test
    this.app.get('/api/rostering/features/websocket-test', authenticate, (req: Request, res: Response) => {
      const wsStatus = this.websocketService ? this.websocketService.getStatus() : { available: false };

      res.json({
        success: true,
        websocketAvailable: 'available' in wsStatus ? wsStatus.available : false,
        connectedClients: 'totalConnections' in wsStatus ? wsStatus.totalConnections : 0,
        activeTenants: 'tenants' in wsStatus ? wsStatus.tenants : 0,
        message: ('available' in wsStatus && wsStatus.available) ?
          'WebSocket service is running' :
          'WebSocket service is not available'
      });
    });

    // 404 handler for undefined routes
    this.app.use('*', (req: Request, res: Response) => {
      logger.warn('Route not found', {
        method: req.method,
        url: req.originalUrl,
        ip: req.ip,
        userAgent: req.get('User-Agent')
      });

      res.status(404).json({
        success: false,
        error: 'Not Found',
        message: `Route ${req.method} ${req.originalUrl} not found`,
        availableRoutes: [
          '/api/rostering/health',
          '/api/rostering/requests',
          '/api/rostering/carers',
          '/api/rostering/careplans',
          '/api/rostering/tasks',
          '/api/rostering/roster',
          '/api/rostering/publications',
          '/api/rostering/live',
          '/api/rostering/disruptions',
          '/api/rostering/data-validation',
          '/api/rostering/travel-matrix',
          '/api/rostering/eligibility',
          '/api/rostering/cluster-metrics',
          '/api/rostering/demo',
          '/api/rostering/docs'
        ]
      });
    });
  }

  private setupSwagger(): void {
    const options = {
      definition: {
        openapi: '3.0.0',
        info: {
          title: 'AI-Powered Rostering Service API',
          version: '2.1.0',
          description: 'Complete rostering system with AI optimization, real-time monitoring, and publication workflow',
          contact: {
            name: 'Rostering API Support',
            email: 'support@rostering.com'
          },
          license: {
            name: 'Proprietary',
            url: 'https://rostering.com/license'
          }
        },
        servers: [
          {
            url: 'http://localhost:3005/api/rostering',
            description: 'Development Server'
          },
          {
            url: 'https://api.rostering.com/v1',
            description: 'Production API'
          },
          {
            url: 'http://api_gateway:8000/api/rostering',
            description: 'API Gateway'
          }
        ],
        components: {
          securitySchemes: {
            BearerAuth: {
              type: 'http',
              scheme: 'bearer',
              bearerFormat: 'JWT',
              description: 'Enter JWT token in the format: Bearer <token>'
            },
            ApiKeyAuth: {
              type: 'apiKey',
              in: 'header',
              name: 'X-API-Key',
              description: 'API key for service-to-service communication'
            }
          },
          responses: {
            UnauthorizedError: {
              description: 'Access token is missing or invalid',
              content: {
                'application/json': {
                  schema: {
                    type: 'object',
                    properties: {
                      success: { type: 'boolean', example: false },
                      error: { type: 'string', example: 'Unauthorized' },
                      message: { type: 'string', example: 'Valid authentication required' }
                    }
                  }
                }
              }
            },
            ValidationError: {
              description: 'Request validation failed',
              content: {
                'application/json': {
                  schema: {
                    type: 'object',
                    properties: {
                      success: { type: 'boolean', example: false },
                      error: { type: 'string', example: 'Validation Failed' },
                      message: { type: 'string', example: 'Invalid input parameters' },
                      details: { 
                        type: 'array',
                        items: {
                          type: 'object',
                          properties: {
                            field: { type: 'string' },
                            message: { type: 'string' }
                          }
                        }
                      }
                    }
                  }
                }
              }
            }
          }
        },
        security: [{ BearerAuth: [] }],
        tags: [
          {
            name: 'Publications',
            description: 'Roster publication and acceptance workflow'
          },
          {
            name: 'Rostering',
            description: 'Roster generation and optimization'
          },
          {
            name: 'Live Operations',
            description: 'Real-time monitoring and operations'
          },
          {
            name: 'Carers',
            description: 'Carer management and availability'
          },
          {
            name: 'Clients',
            description: 'Client and visit management'
          },
          {
            name: 'System',
            description: 'System administration and health'
          }
        ]
      },
      apis: [
        './src/routes/*.ts',
        './src/routes/*.js',
        './src/controllers/*.ts',
        './src/controllers/*.js',
        './dist/routes/*.js',
        './dist/controllers/*.js'
      ],
    };

    try {
      const swaggerSpec = swaggerJsdoc(options);
      
      // Serve Swagger UI
      this.app.use('/api/rostering/docs', swaggerUi.serve, 
        swaggerUi.setup(swaggerSpec, {
          explorer: true,
          customCss: '.swagger-ui .topbar { display: none }',
          customSiteTitle: 'Rostering API Documentation',
          swaggerOptions: {
            persistAuthorization: true,
            displayRequestDuration: true,
            docExpansion: 'none',
            filter: true,
            showExtensions: true,
            showCommonExtensions: true
          },
          customfavIcon: '/favicon.ico'
        })
      );

      // Raw OpenAPI spec
      this.app.get('/api/rostering/api-docs.json', (req: Request, res: Response) => {
        res.setHeader('Content-Type', 'application/json');
        res.json(swaggerSpec);
      });

      // OpenAPI spec in YAML
      this.app.get('/api/rostering/api-docs.yaml', (req: Request, res: Response) => {
        res.setHeader('Content-Type', 'text/yaml');
        // In a real implementation, you'd convert JSON to YAML here
        res.send('OpenAPI YAML specification would be served here');
      });

      logger.info('Swagger documentation setup completed successfully');

    } catch (error) {
      logger.error('Failed to setup Swagger documentation:', error);
    }
  }

  private setupSwaggerOnlyRoutes(): void {
    // Test route to verify Swagger is working
    this.app.get('/api/rostering/swagger-test', (req: Request, res: Response) => {
      res.json({
        message: "Swagger test endpoint - API documentation is working",
        timestamp: new Date().toISOString(),
        mode: 'swagger-only',
        working: true,
        features: [
          'api-documentation',
          'openapi-spec',
          'interactive-docs'
        ]
      });
    });

    // Health check for swagger mode
    this.app.get('/api/rostering/health', (req: Request, res: Response) => {
      res.json({
        status: 'healthy',
        mode: 'swagger-only',
        service: 'rostering-docs',
        timestamp: new Date().toISOString()
      });
    });

    // 404 handler for swagger mode
    this.app.use('*', (req: Request, res: Response) => {
      res.status(404).json({
        success: false,
        error: 'Not Found',
        message: `Route ${req.method} ${req.originalUrl} not found in swagger-only mode`,
        documentation: '/api/rostering/docs'
      });
    });
  }

  private setupWebSocketHandlers(): void {
    if (this.websocketService) {
      logger.info('Setting up WebSocket handlers with real-time features');
      this.websocketService.initialize();
      
      // Periodic WebSocket status logging
      setInterval(() => {
        try {
          const status = this.websocketService!.getStatus();
          if (status.totalConnections > 0) {
            logger.debug('WebSocket connection status', {
              connectedClients: status.totalConnections,
              activeTenants: status.tenants,
              activeRooms: status.activeRooms,
              uptime: Math.floor(status.uptime / 1000 / 60) + ' minutes'
            });
          }
        } catch (error) {
          logger.error('Error logging WebSocket status:', error);
        }
      }, 60000); // Every minute

      // WebSocket health monitoring
      setInterval(() => {
        try {
          if (this.websocketService) {
            const status = this.websocketService.getStatus();
            // Broadcast health status to monitoring systems
            if (status.totalConnections === 0) {
              logger.warn('No active WebSocket connections');
            }
          }
        } catch (error) {
          logger.error('WebSocket health check failed:', error);
        }
      }, 300000); // Every 5 minutes

      logger.info('WebSocket handlers initialized with real-time monitoring');
    } else {
      logger.warn('WebSocket service not available - real-time features disabled');
    }
  }

  private setupErrorHandling(): void {
    // 404 handler (catch any unhandled routes)
    this.app.use('*', (req: Request, res: Response) => {
      res.status(404).json({
        success: false,
        error: 'Not Found',
        message: `Route ${req.method} ${req.originalUrl} not found`,
        requestId: (req as any).requestId
      });
    });

    // Global error handler
    this.app.use((error: Error, req: Request, res: Response, next: NextFunction) => {
      const requestId = (req as any).requestId || 'unknown';
      
      logger.error('Unhandled error occurred', { 
        error: error.message, 
        stack: error.stack, 
        url: req.url,
        method: req.method,
        userId: (req as any).user?.id,
        requestId,
        ip: req.ip,
        userAgent: req.get('User-Agent')
      });
      
      // Determine appropriate status code
      let statusCode = 500;
      let userMessage = 'Internal Server Error';
      
      if (error.name === 'ValidationError') {
        statusCode = 400;
        userMessage = 'Validation Failed';
      } else if (error.name === 'UnauthorizedError') {
        statusCode = 401;
        userMessage = 'Authentication Required';
      } else if (error.name === 'ForbiddenError') {
        statusCode = 403;
        userMessage = 'Access Denied';
      } else if (error.message.includes('not found')) {
        statusCode = 404;
        userMessage = 'Resource Not Found';
      }
      
      res.status(statusCode).json({
        success: false,
        error: userMessage,
        message: process.env.NODE_ENV === 'development' ? error.message : 'Something went wrong',
        requestId,
        ...(process.env.NODE_ENV === 'development' && { stack: error.stack })
      });
    });

    // Unhandled promise rejection handler
    process.on('unhandledRejection', (reason: any, promise: Promise<any>) => {
      logger.error('Unhandled Promise Rejection:', { 
        reason: reason?.message || reason, 
        stack: reason?.stack,
        promise: promise.toString()
      });
      
      // In production, you might want to exit the process
      if (process.env.NODE_ENV === 'production') {
        process.exit(1);
      }
    });
    
    // Uncaught exception handler
    process.on('uncaughtException', (error: Error) => {
      logger.error('Uncaught Exception:', { 
        error: error.message, 
        stack: error.stack 
      });
      
      // Exit the process for uncaught exceptions
      setTimeout(() => {
        process.exit(1);
      }, 1000);
    });

    // Graceful shutdown handlers
    process.on('SIGTERM', () => {
      logger.info('Received SIGTERM signal - starting graceful shutdown');
      this.shutdown();
    });
    
    process.on('SIGINT', () => {
      logger.info('Received SIGINT signal - starting graceful shutdown');
      this.shutdown();
    });

    logger.info('Error handling and graceful shutdown handlers configured');
  }

  public async start(port: number = 3005): Promise<void> {
    const actualPort = process.env.PORT ? parseInt(process.env.PORT) : port;
    
    try {
      // Skip database connection for swagger-only mode
      if (process.env.SWAGGER_ONLY === 'true') {
        logger.info(`Starting server in swagger-only mode on port ${actualPort}`);
        this.httpServer.listen(actualPort, () => {
          logger.info(`✅ Rostering service (swagger-only) running at http://localhost:${actualPort}`);
          logger.info(`📚 API Documentation: http://localhost:${actualPort}/api/rostering/docs`);
        });
        return;
      }

      // Connect to database
      logger.info('Connecting to database...');
      await this.prisma!.$connect();
      logger.info('✅ Database connected successfully');

      // Verify database connection
      await this.prisma!.$queryRaw`SELECT 1`;
      logger.info('✅ Database connection verified');

      // Start background workers
      logger.info('Starting background workers...');
      this.emailWorker!.start();
      logger.info('✅ Email worker started');

      // Start cleanup jobs
      this.startCleanupJobs();

      // Start the server
      this.httpServer.listen(actualPort, () => {
        logger.info(`✅ Rostering service started successfully`);
        logger.info(`   Server URL: http://localhost:${actualPort}`);
        logger.info(`   API Base: http://localhost:${actualPort}/api/rostering`);
        logger.info(`   Documentation: http://localhost:${actualPort}/api/rostering/docs`);
        logger.info(`   Health Check: http://localhost:${actualPort}/health`);
        logger.info('');
        logger.info('🚀 Available Features:');
        logger.info('   • Data Validation Engine');
        logger.info('   • Travel Matrix Caching');
        logger.info('   • Eligibility Pre-computation');
        logger.info('   • Cluster Metrics Calculator');
        logger.info('   • Demo Data Seeding');
        logger.info('   • Advanced Optimization (OR-Tools)');
        logger.info('   • Publication & Acceptance Workflow');
        logger.info('   • Live Operations & Real-time Monitoring');
        logger.info('   • WebSocket Real-time Updates');
        logger.info('   • Disruption Management');
        logger.info('');
        logger.info('📊 Environment:', {
          node_env: process.env.NODE_ENV,
          port: actualPort,
          gateway_url: process.env.GATEWAY_URL,
          database: 'connected'
        });
      });

    } catch (error: any) {
      logger.error('❌ Failed to start Rostering service:', {
        error: error.message,
        stack: error.stack
      });
      process.exit(1);
    }
  }

  private startCleanupJobs(): void {
    logger.info('Starting background cleanup jobs...');

    // Clean up expired travel matrix entries every hour
    setInterval(async () => {
      try {
        if (this.travelMatrixService) {
          const cleanedCount = await this.travelMatrixService.cleanupExpiredEntries();
          if (cleanedCount > 0) {
            logger.info(`🧹 Cleaned up ${cleanedCount} expired travel matrix entries`);
          }
        }
      } catch (error) {
        logger.error('Travel matrix cleanup job failed:', error);
      }
    }, 60 * 60 * 1000); // Every hour

    // Clean up old WebSocket connections (every 30 minutes)
    setInterval(async () => {
      try {
        // This would clean up any stale connections or sessions
        logger.debug('Running connection cleanup job');
      } catch (error) {
        logger.error('Connection cleanup job failed:', error);
      }
    }, 30 * 60 * 1000); // Every 30 minutes

    // Database maintenance (daily at 2 AM)
    setInterval(async () => {
      try {
        const now = new Date();
        if (now.getHours() === 2 && now.getMinutes() === 0) {
          logger.info('Running daily database maintenance');
          // Add any daily maintenance tasks here
        }
      } catch (error) {
        logger.error('Daily maintenance job failed:', error);
      }
    }, 60 * 1000); // Check every minute

    logger.info('✅ Background cleanup jobs started');
  }

  private async shutdown(): Promise<void> {
    const shutdownTimeout = setTimeout(() => {
      logger.error('Shutdown timeout reached, forcing exit');
      process.exit(1);
    }, 30000); // 30 second timeout

    try {
      logger.info('🚦 Starting graceful shutdown sequence...');

      // Step 1: Stop accepting new connections
      this.httpServer.close(() => {
        logger.info('✅ HTTP server closed');
      });

      // Step 2: Shutdown WebSocket service
      if (this.websocketService) {
        this.websocketService.shutdown();
        logger.info('✅ WebSocket service shutdown');
      }

      // Step 3: Stop background workers
      if (this.emailWorker) {
        this.emailWorker.stop();
        logger.info('✅ Email worker stopped');
      }

      // Step 4: Close email connections
      if (this.emailService) {
        await this.emailService.closeConnections();
        logger.info('✅ Email connections closed');
      }

      // Step 5: Disconnect from database
      if (this.prisma) {
        await this.prisma.$disconnect();
        logger.info('✅ Database disconnected');
      }

      clearTimeout(shutdownTimeout);
      logger.info('✅ Rostering service shutdown completed gracefully');
      process.exit(0);

    } catch (error: any) {
      logger.error('❌ Error during shutdown:', {
        error: error.message,
        stack: error.stack
      });
      clearTimeout(shutdownTimeout);
      process.exit(1);
    }
  }
}

// Start server if this file is run directly
if (require.main === module) {
  const server = new RosteringServer();
  const port = parseInt(process.env.PORT || '3005', 10);
  
  // Add error handlers to catch startup issues
  process.on('unhandledRejection', (reason, promise) => {
    logger.error('Unhandled Rejection at:', promise, 'reason:', reason);
    process.exit(1);
  });

  process.on('uncaughtException', (error) => {
    logger.error('Uncaught Exception:', error);
    process.exit(1);
  });

  // Start the server
  server.start(port).catch((error) => {
    logger.error('Failed to start server:', error);
    process.exit(1);
  });
} else {
  // For testing/import scenarios
  module.exports = RosteringServer;
}

export default RosteringServer;<|MERGE_RESOLUTION|>--- conflicted
+++ resolved
@@ -75,7 +75,6 @@
 
 class RosteringServer {
   private app: Application;
-<<<<<<< HEAD
   private httpServer: HTTPServer;
   private io?: SocketIOServer;
   private prisma?: PrismaClient;
@@ -115,7 +114,6 @@
   private travelMatrixController?: TravelMatrixController;
   private eligibilityController?: EligibilityController;
   private clusterMetricsController?: ClusterMetricsController;
-=======
   private prisma: PrismaClient;
   private carerService: CarerService;
   private geocodingService: GeocodingService;
@@ -129,12 +127,10 @@
   private carerController: CarerController;
   private carePlanController: any;
   private taskController: any;
->>>>>>> eaf22bfb
 
   constructor() {
     console.log('🔧 [DEBUG] Constructor called');
     this.app = express();
-<<<<<<< HEAD
     this.httpServer = new HTTPServer(this.app);
     console.log('🔧 [DEBUG] Express setup complete');
 
@@ -145,7 +141,6 @@
     } else {
       logger.info('Initializing swagger-only mode - skipping database and services');
     }
-=======
     this.prisma = new PrismaClient();
     this.carerService = new CarerService();
     this.geocodingService = new GeocodingService(this.prisma);
@@ -169,7 +164,6 @@
     this.carerController = new CarerController(this.carerService);
     this.carePlanController = new (require('./controllers/careplan.controller').CarePlanController)(this.prisma);
     this.taskController = new (require('./controllers/task.controller').TaskController)(this.prisma);
->>>>>>> eaf22bfb
 
     console.log('🔧 [DEBUG] Starting middleware setup...');
     this.setupMiddleware();
