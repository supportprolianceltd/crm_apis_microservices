--- conflicted
+++ resolved
@@ -1512,10 +1512,9 @@
     };
   }
 
-<<<<<<< HEAD
   
 }
-=======
+
   /**
    * Remove carer from cluster (when they become inactive)
    */
@@ -1607,5 +1606,4 @@
       throw error;
     }
   }
-}
->>>>>>> eaf22bfb
+}