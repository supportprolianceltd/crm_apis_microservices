import { PrismaClient, RequestStatus, ExternalRequest } from '../types/prisma';
import { ConstraintsService, RosteringConstraints } from './constraints.service';
import { TravelService, TravelResult } from './travel.service';
import { logger } from '../utils/logger';

export interface ClusterVisit extends ExternalRequest {
  timeStartMinutes: number;
  timeEndMinutes: number;
  dayOfWeek: number;
  eligibleCarers: string[];
  latitude: number | null;
  longitude: number | null;
  postcode: string | null;
  requirements: string | null;
  estimatedDuration: number | null;
  visitType?: 'single' | 'double';
  matches?: {
    response: string;
    carerId: string;
  }[];
}

export interface ClusterResult {
  id: string;
  name: string;
  centroid: { latitude: number; longitude: number };
  visits: ClusterVisit[];
  metrics: {
    totalVisits: number;
    totalDuration: number;
    averageTravel: number;
    skillCoverage: number;
    continuityRisk: number;
    suggestedCarers: string[];
    carerFitScore?: number; // Added for optimization
  };
}

export interface ClusteringParams {
  dateRange: {
    start: Date;
    end: Date;
  };
  maxTravelTime?: number;
  timeWindowTolerance?: number;
  minClusterSize?: number;
  maxClusterSize?: number;
  epsilon?: number; // DBSCAN parameter
  minPoints?: number; // DBSCAN parameter
  enableOptimization?: boolean; // Added for optimization
}

// ========== OPTIMIZATION INTERFACES ==========
export interface ClusterQualityMetrics {
  geographicCompactness: number;    // Lower = better (meters variance)
  timeWindowCohesion: number;       // Higher = better (0-100 score)
  carerFitScore: number;            // Higher = better (0-100 score)
  workloadBalance: number;          // Higher = better (0-100 score)
  continuityScore: number;          // Higher = better (0-100 score)
  overallScore: number;             // Composite score (0-100)
}

export interface OptimizationResult {
  clusters: ClusterResult[];
  metrics: {
    before: ClusterQualityMetrics;
    after: ClusterQualityMetrics;
    improvements: {
      geographicCompactness: number;
      timeWindowCohesion: number;
      carerFitScore: number;
      workloadBalance: number;
    };
  };
  actions: {
    clustersSplit: number;
    clustersMerged: number;
    outliersRemoved: number;
    visitsReassigned: number;
  };
}
// ========== END OPTIMIZATION INTERFACES ==========

export class ClusteringService {
  constructor(
    private prisma: PrismaClient,
    private constraintsService: ConstraintsService,
    private travelService: TravelService
  ) {}

  /**
   * Generate AI-powered clusters using DBSCAN algorithm with optional optimization
   */
  async generateClusters(tenantId: string, params: ClusteringParams): Promise<ClusterResult[]> {
    try {
      logger.info(`Generating clusters for tenant ${tenantId}`, { params });

      // Get active constraints
      const constraints = await this.constraintsService.getActiveConstraints(tenantId);

      // Get approved requests within date range
      const visits = await this.getVisitsForClustering(tenantId, params);
      
      if (visits.length === 0) {
        logger.info('No visits found for clustering');
        return [];
      }

      // Pre-compute eligible carers for each visit
      const visitsWithEligibility = await this.preComputeEligibility(visits);

      // Convert visits to feature vectors for DBSCAN
      const featureVectors = this.createFeatureVectors(visitsWithEligibility);

      // Run DBSCAN clustering
      const clusters = await this.runDBSCAN(
        featureVectors, 
        visitsWithEligibility, 
        params,
        constraints
      );

      // Calculate cluster metrics
      let clustersWithMetrics = await this.calculateClusterMetrics(clusters, constraints);

      // Apply optimization if enabled
      if (params.enableOptimization) {
        clustersWithMetrics = await this.optimizeClusters(clustersWithMetrics, params, tenantId);
      }

      logger.info(`Generated ${clustersWithMetrics.length} clusters`);
      return clustersWithMetrics;

    } catch (error) {
      logger.error('Failed to generate clusters:', error);
      throw error;
    }
  }

  /**
   * NEW: Generate optimized clusters with detailed metrics
   */
/**
 * NEW: Generate optimized clusters with detailed metrics - FIXED VERSION
 */
public async generateOptimizedClusters(
  tenantId: string, 
  params: ClusteringParams
): Promise<OptimizationResult> {
  try {
    logger.info(`Generating optimized clusters for tenant ${tenantId}`, { params });

    // Generate initial clusters without optimization
    const rawParams = { ...params, enableOptimization: false };
    const rawClusters = await this.generateClusters(tenantId, rawParams);
    
    if (rawClusters.length === 0) {
      // Return proper structure with empty metrics
      const emptyMetrics = this.getEmptyMetrics();
      return {
        clusters: [],
        metrics: {
          before: emptyMetrics,
          after: emptyMetrics,
          improvements: {
            geographicCompactness: 0,
            timeWindowCohesion: 0,
            carerFitScore: 0,
            workloadBalance: 0
          }
        },
        actions: { clustersSplit: 0, clustersMerged: 0, outliersRemoved: 0, visitsReassigned: 0 }
      };
    }

    // Calculate initial metrics
    const initialMetrics = this.calculateOverallQualityMetrics(rawClusters);

    // Apply optimization
    const optimizedClusters = await this.optimizeClusters(rawClusters, params, tenantId);

    // Calculate final metrics
    const finalMetrics = this.calculateOverallQualityMetrics(optimizedClusters);

    // Track optimization actions
    const actions = this.calculateOptimizationActions(rawClusters, optimizedClusters);

    return {
      clusters: optimizedClusters,
      metrics: {
        before: initialMetrics,
        after: finalMetrics,
        improvements: {
          geographicCompactness: finalMetrics.geographicCompactness - initialMetrics.geographicCompactness,
          timeWindowCohesion: finalMetrics.timeWindowCohesion - initialMetrics.timeWindowCohesion,
          carerFitScore: finalMetrics.carerFitScore - initialMetrics.carerFitScore,
          workloadBalance: finalMetrics.workloadBalance - initialMetrics.workloadBalance
        }
      },
      actions
    };

  } catch (error) {
    logger.error('Failed to generate optimized clusters:', error);
    throw error;
  }
}

  // ========== OPTIMIZATION METHODS ==========

  /**
   * Main optimization pipeline
   */
  private async optimizeClusters(
    clusters: ClusterResult[], 
    params: ClusteringParams,
    tenantId: string
  ): Promise<ClusterResult[]> {
    let optimizedClusters = [...clusters];
    
    // Optimization pipeline
    optimizedClusters = await this.sizeOptimization(optimizedClusters, params);
    optimizedClusters = await this.geographicOptimization(optimizedClusters);
    optimizedClusters = await this.timeWindowOptimization(optimizedClusters);
    optimizedClusters = await this.carerMatchingOptimization(optimizedClusters, tenantId);

    return optimizedClusters;
  }

  /**
   * SIZE OPTIMIZATION: Split oversized and merge undersized clusters
   */
  private async sizeOptimization(
    clusters: ClusterResult[], 
    params: ClusteringParams
  ): Promise<ClusterResult[]> {
    const optimized: ClusterResult[] = [];
    const minSize = params.minClusterSize || 2;
    const maxSize = params.maxClusterSize || 8;

    for (const cluster of clusters) {
      const clusterSize = cluster.visits.length;

      if (clusterSize > maxSize) {
        // Split oversized cluster
        const splitClusters = await this.splitOversizedCluster(cluster, maxSize);
        optimized.push(...splitClusters);
      } else if (clusterSize < minSize) {
        // Try to merge with nearby small clusters
        const merged = await this.mergeUndersizedCluster(cluster, clusters, minSize);
        if (merged) {
          optimized.push(merged);
        } else {
          // Keep as is if no suitable merge partner
          optimized.push(cluster);
        }
      } else {
        // Keep clusters within ideal size range
        optimized.push(cluster);
      }
    }

    return optimized;
  }

  /**
   * Split a cluster that's too large
   */
  private async splitOversizedCluster(
    cluster: ClusterResult, 
    maxSize: number
  ): Promise<ClusterResult[]> {
    const subClusters: ClusterResult[] = [];
    const visits = [...cluster.visits];

    // Sort visits by time to create time-based subgroups
    visits.sort((a, b) => a.timeStartMinutes - b.timeStartMinutes);

    // Split into subgroups of ideal size
    while (visits.length > 0) {
      const subgroup = visits.splice(0, maxSize);
      
      // If remaining visits would create too-small cluster, redistribute
      if (visits.length > 0 && visits.length < 3) {
        // Distribute remaining visits to existing subgroups
        this.distributeRemainingVisits(subClusters, visits);
        break;
      }

      if (subgroup.length >= 2) {
        const subCluster = await this.createSubCluster(cluster, subgroup);
        subClusters.push(subCluster);
      }
    }

    return subClusters;
  }

  /**
   * Merge clusters that are too small
   */
  private async mergeUndersizedCluster(
    cluster: ClusterResult,
    allClusters: ClusterResult[],
    minSize: number
  ): Promise<ClusterResult | null> {
    if (cluster.visits.length >= minSize) {
      return cluster; // No need to merge
    }

    // Find nearest cluster that's also small and compatible
    const compatibleClusters = allClusters
      .filter(c => c.id !== cluster.id && c.visits.length < minSize)
      .filter(c => this.areClustersCompatible(cluster, c));

    if (compatibleClusters.length === 0) {
      return null; // No suitable merge partner
    }

    // Find closest compatible cluster
    const closest = compatibleClusters.reduce((closest, current) => {
      const currentDistance = this.calculateClusterDistance(cluster, current);
      const closestDistance = this.calculateClusterDistance(cluster, closest);
      return currentDistance < closestDistance ? current : closest;
    });

    // Merge the clusters
    return await this.mergeClusters(cluster, closest);
  }

  /**
   * GEOGRAPHIC OPTIMIZATION: Improve spatial coherence
   */
  private async geographicOptimization(clusters: ClusterResult[]): Promise<ClusterResult[]> {
    const optimized: ClusterResult[] = [];

    for (const cluster of clusters) {
      const cleanedCluster = await this.removeGeographicOutliers(cluster);
      optimized.push(cleanedCluster);
    }

    return optimized;
  }

  /**
   * Remove visits that are geographic outliers
   */
  private async removeGeographicOutliers(cluster: ClusterResult): Promise<ClusterResult> {
    if (cluster.visits.length <= 3) {
      return cluster; // Keep small clusters intact
    }

    const distances = await this.calculateVisitDistancesFromCentroid(cluster);
    const avgDistance = distances.reduce((sum, d) => sum + d, 0) / distances.length;
    const stdDev = Math.sqrt(
      distances.reduce((sum, d) => sum + Math.pow(d - avgDistance, 2), 0) / distances.length
    );

    // Remove visits more than 2 standard deviations from centroid
    const threshold = avgDistance + (2 * stdDev);
    const filteredVisits = cluster.visits.filter((visit, index) => 
      distances[index] <= threshold
    );

    if (filteredVisits.length >= 2) {
      return await this.recalculateClusterMetrics({
        ...cluster,
        visits: filteredVisits
      });
    }

    return cluster; // Keep original if filtering would make cluster too small
  }

  /**
   * TIME WINDOW OPTIMIZATION: Ensure temporal compatibility
   */
  private async timeWindowOptimization(clusters: ClusterResult[]): Promise<ClusterResult[]> {
    const optimized: ClusterResult[] = [];

    for (const cluster of clusters) {
      const timeOptimized = await this.resolveTimeConflicts(cluster);
      optimized.push(timeOptimized);
    }

    return optimized;
  }

  /**
   * Resolve time conflicts within a cluster
   */
  private async resolveTimeConflicts(cluster: ClusterResult): Promise<ClusterResult> {
    const conflicts = this.findTimeConflicts(cluster.visits);
    
    if (conflicts.length === 0) {
      return cluster; // No conflicts to resolve
    }

    // For each conflict, move one visit to a more suitable cluster
    let resolvedVisits = [...cluster.visits];
    
    for (const conflict of conflicts) {
      const [visit1, visit2] = conflict;
      
      // Keep the visit that's closer to centroid, move the other
      const distance1 = await this.calculateDistance(
        cluster.centroid.latitude, cluster.centroid.longitude,
        visit1.latitude!, visit1.longitude!
      );
      const distance2 = await this.calculateDistance(
        cluster.centroid.latitude, cluster.centroid.longitude,
        visit2.latitude!, visit2.longitude!
      );

      const visitToMove = distance1 > distance2 ? visit1 : visit2;
      
      // Remove the visit to move from this cluster
      resolvedVisits = resolvedVisits.filter(v => v.id !== visitToMove.id);
    }

    if (resolvedVisits.length >= 2) {
      return await this.recalculateClusterMetrics({
        ...cluster,
        visits: resolvedVisits
      });
    }

    return cluster; // Keep original if resolution would break cluster
  }

  /**
   * CARER MATCHING OPTIMIZATION: Ensure adequate carer coverage
   */
  private async carerMatchingOptimization(
    clusters: ClusterResult[], 
    tenantId: string
  ): Promise<ClusterResult[]> {
    const optimized: ClusterResult[] = [];

    for (const cluster of clusters) {
      const carerOptimized = await this.optimizeCarerMatching(cluster, tenantId);
      optimized.push(carerOptimized);
    }

    return optimized;
  }

  /**
   * Optimize cluster for carer matching
   */
  private async optimizeCarerMatching(
    cluster: ClusterResult, 
    tenantId: string
  ): Promise<ClusterResult> {
    const availableCarers = await this.findAvailableCarersForCluster(cluster, tenantId);
    
    if (availableCarers.length === 0) {
      // No carers available - this cluster is problematic
      logger.warn(`No available carers found for cluster ${cluster.id}`);
      return cluster;
    }

    // Calculate carer fit score for each carer
    const carerScores = await Promise.all(
      availableCarers.map(async carer => ({
        carer,
        score: await this.calculateCarerFitScore(cluster, carer)
      }))
    );

    // Filter to carers with adequate fit
    const suitableCarers = carerScores
      .filter(cs => cs.score >= 0.7) // 70% fit threshold
      .map(cs => cs.carer.id);

    return {
      ...cluster,
      metrics: {
        ...cluster.metrics,
        suggestedCarers: suitableCarers.slice(0, 5), // Top 5 suitable carers
        carerFitScore: suitableCarers.length > 0 ? 
          Math.max(...carerScores.map(cs => cs.score)) * 100 : 0
      }
    };
  }

  // ========== QUALITY METRICS CALCULATION ==========

  
  /**
   * Calculate comprehensive quality metrics for clusters - CHANGED TO PUBLIC
   */
  public calculateOverallQualityMetrics(clusters: ClusterResult[]): ClusterQualityMetrics {
    if (clusters.length === 0) {
      return this.getEmptyMetrics();
    }

    const clusterMetrics = clusters.map(cluster => this.calculateSingleClusterMetrics(cluster));
    
    return {
      geographicCompactness: this.average(clusterMetrics.map(m => m.geographicCompactness)),
      timeWindowCohesion: this.average(clusterMetrics.map(m => m.timeWindowCohesion)),
      carerFitScore: this.average(clusterMetrics.map(m => m.carerFitScore)),
      workloadBalance: this.calculateWorkloadBalance(clusters),
      continuityScore: this.average(clusterMetrics.map(m => m.continuityScore)),
      overallScore: this.calculateOverallScore(clusterMetrics)
    };
  }
  private calculateSingleClusterMetrics(cluster: ClusterResult) {
    return {
      geographicCompactness: this.calculateGeographicCompactness(cluster),
      timeWindowCohesion: this.calculateTimeWindowCohesion(cluster),
      carerFitScore: cluster.metrics.carerFitScore || 0,
      continuityScore: cluster.metrics.continuityRisk ? 100 - cluster.metrics.continuityRisk : 0
    };
  }

  private calculateGeographicCompactness(cluster: ClusterResult): number {
    // Lower is better - represents average distance from centroid
    const distances = cluster.visits.map(visit => 
      this.calculateDistance(
        cluster.centroid.latitude, cluster.centroid.longitude,
        visit.latitude!, visit.longitude!
      )
    );
    return distances.reduce((sum, dist) => sum + dist, 0) / distances.length;
  }

  private calculateTimeWindowCohesion(cluster: ClusterResult): number {
    if (cluster.visits.length <= 1) return 100;

    const timeWindows = cluster.visits.map(v => ({
      start: v.timeStartMinutes,
      end: v.timeEndMinutes,
      duration: v.estimatedDuration || 60
    }));

    // Calculate overlap and proximity of time windows
    let cohesionScore = 0;
    let pairCount = 0;

    for (let i = 0; i < timeWindows.length; i++) {
      for (let j = i + 1; j < timeWindows.length; j++) {
        const window1 = timeWindows[i];
        const window2 = timeWindows[j];
        
        // Check if time windows are compatible (no overlap + reasonable gap)
        const timeGap = Math.abs(window1.start - window2.start);
        const maxGap = 4 * 60; // 4 hours maximum gap
        
        if (timeGap <= maxGap) {
          cohesionScore += (1 - (timeGap / maxGap));
        }
        
        pairCount++;
      }
    }

    return pairCount > 0 ? (cohesionScore / pairCount) * 100 : 100;
  }

  // ========== OPTIMIZATION HELPER METHODS ==========

  private async createSubCluster(
    parent: ClusterResult, 
    visits: ClusterVisit[]
  ): Promise<ClusterResult> {
    const centroid = this.calculateCentroid(visits);
    const constraints = await this.constraintsService.getActiveConstraints(parent.visits[0].tenantId);
    const metrics = await this.calculateSingleClusterMetricsFromVisits(visits, constraints);

    return {
      id: `sub_${parent.id}_${Date.now()}`,
      name: `${parent.name} (Sub)`,
      centroid,
      visits,
      metrics
    };
  }

  private areClustersCompatible(cluster1: ClusterResult, cluster2: ClusterResult): boolean {
    // Check if clusters can be merged (geographically and temporally close)
    const distance = this.calculateClusterDistance(cluster1, cluster2);
    const timeDiff = this.calculateClusterTimeDifference(cluster1, cluster2);
    
    return distance < 5000 && timeDiff < 2 * 60; // 5km and 2 hours
  }

  private calculateClusterDistance(cluster1: ClusterResult, cluster2: ClusterResult): number {
    return this.calculateDistance(
      cluster1.centroid.latitude, cluster1.centroid.longitude,
      cluster2.centroid.latitude, cluster2.centroid.longitude
    );
  }

  private calculateClusterTimeDifference(cluster1: ClusterResult, cluster2: ClusterResult): number {
    const avgTime1 = cluster1.visits.reduce((sum, v) => sum + v.timeStartMinutes, 0) / cluster1.visits.length;
    const avgTime2 = cluster2.visits.reduce((sum, v) => sum + v.timeStartMinutes, 0) / cluster2.visits.length;
    return Math.abs(avgTime1 - avgTime2);
  }

  private async mergeClusters(cluster1: ClusterResult, cluster2: ClusterResult): Promise<ClusterResult> {
    const mergedVisits = [...cluster1.visits, ...cluster2.visits];
    const centroid = this.calculateCentroid(mergedVisits);
    const constraints = await this.constraintsService.getActiveConstraints(cluster1.visits[0].tenantId);
    const metrics = await this.calculateSingleClusterMetricsFromVisits(mergedVisits, constraints);

    return {
      id: `merged_${cluster1.id}_${cluster2.id}`,
      name: `Merged ${cluster1.name} + ${cluster2.name}`,
      centroid,
      visits: mergedVisits,
      metrics
    };
  }

  private distributeRemainingVisits(subClusters: ClusterResult[], remainingVisits: ClusterVisit[]) {
    for (const visit of remainingVisits) {
      // Find the subcluster with closest centroid
      const bestCluster = subClusters.reduce((best, current) => {
        const bestDistance = this.calculateDistance(
          best.centroid.latitude, best.centroid.longitude,
          visit.latitude!, visit.longitude!
        );
        const currentDistance = this.calculateDistance(
          current.centroid.latitude, current.centroid.longitude,
          visit.latitude!, visit.longitude!
        );
        return currentDistance < bestDistance ? current : best;
      });

      bestCluster.visits.push(visit);
    }
  }

  private findTimeConflicts(visits: ClusterVisit[]): [ClusterVisit, ClusterVisit][] {
    const conflicts: [ClusterVisit, ClusterVisit][] = [];

    for (let i = 0; i < visits.length; i++) {
      for (let j = i + 1; j < visits.length; j++) {
        const visit1 = visits[i];
        const visit2 = visits[j];
        
        if (this.doTimeWindowsConflict(visit1, visit2)) {
          conflicts.push([visit1, visit2]);
        }
      }
    }

    return conflicts;
  }

  private doTimeWindowsConflict(visit1: ClusterVisit, visit2: ClusterVisit): boolean {
    // Consider buffer time for travel
    const buffer = 30; // 30 minutes buffer for travel
    
    return !(
      visit1.timeEndMinutes + buffer < visit2.timeStartMinutes ||
      visit2.timeEndMinutes + buffer < visit1.timeStartMinutes
    );
  }

  private async calculateVisitDistancesFromCentroid(cluster: ClusterResult): Promise<number[]> {
    return await Promise.all(
      cluster.visits.map(async visit => 
        this.calculateDistance(
          cluster.centroid.latitude, cluster.centroid.longitude,
          visit.latitude!, visit.longitude!
        )
      )
    );
  }

  private calculateDistance(lat1: number, lon1: number, lat2: number, lon2: number): number {
    // Haversine formula for great-circle distance
    const R = 6371e3; // Earth radius in meters
    const φ1 = lat1 * Math.PI / 180;
    const φ2 = lat2 * Math.PI / 180;
    const Δφ = (lat2 - lat1) * Math.PI / 180;
    const Δλ = (lon2 - lon1) * Math.PI / 180;

    const a = Math.sin(Δφ/2) * Math.sin(Δφ/2) +
              Math.cos(φ1) * Math.cos(φ2) *
              Math.sin(Δλ/2) * Math.sin(Δλ/2);
    const c = 2 * Math.atan2(Math.sqrt(a), Math.sqrt(1-a));

    return R * c; // Distance in meters
  }

  private calculateWorkloadBalance(clusters: ClusterResult[]): number {
    if (clusters.length <= 1) return 100;

    const workloads = clusters.map(c => c.visits.length);
    const avgWorkload = workloads.reduce((sum, w) => sum + w, 0) / workloads.length;
    const variance = workloads.reduce((sum, w) => sum + Math.pow(w - avgWorkload, 2), 0) / workloads.length;
    
    // Convert to 0-100 score (higher = more balanced)
    const maxVariance = Math.max(...workloads) - Math.min(...workloads);
    return maxVariance > 0 ? (1 - (variance / maxVariance)) * 100 : 100;
  }

  private calculateOverallScore(metrics: any[]): number {
    const weights = {
      geographicCompactness: 0.3,
      timeWindowCohesion: 0.25,
      carerFitScore: 0.25,
      continuityScore: 0.2
    };

    const weightedScores = metrics.map(m => 
      (1 - m.geographicCompactness / 10000) * weights.geographicCompactness * 100 +
      m.timeWindowCohesion * weights.timeWindowCohesion +
      m.carerFitScore * weights.carerFitScore +
      m.continuityScore * weights.continuityScore
    );

    return this.average(weightedScores);
  }

  private average(values: number[]): number {
    return values.reduce((sum, val) => sum + val, 0) / values.length;
  }

  private calculateOptimizationActions(
    before: ClusterResult[], 
    after: ClusterResult[]
  ): { clustersSplit: number; clustersMerged: number; outliersRemoved: number; visitsReassigned: number } {
    const beforeVisits = before.flatMap(c => c.visits).length;
    const afterVisits = after.flatMap(c => c.visits).length;
    
    return {
      clustersSplit: Math.max(0, after.length - before.length),
      clustersMerged: Math.max(0, before.length - after.length),
      outliersRemoved: beforeVisits - afterVisits,
      visitsReassigned: Math.abs(beforeVisits - afterVisits)
    };
  }

  private getEmptyMetrics(): ClusterQualityMetrics {
    return {
      geographicCompactness: 0,
      timeWindowCohesion: 0,
      carerFitScore: 0,
      workloadBalance: 0,
      continuityScore: 0,
      overallScore: 0
    };
  }

  private async recalculateClusterMetrics(cluster: ClusterResult): Promise<ClusterResult> {
    const constraints = await this.constraintsService.getActiveConstraints(cluster.visits[0].tenantId);
    const metrics = await this.calculateSingleClusterMetricsFromVisits(cluster.visits, constraints);
    return { ...cluster, metrics };
  }

  private async calculateSingleClusterMetricsFromVisits(
    visits: ClusterVisit[], 
    constraints: RosteringConstraints
  ): Promise<ClusterResult['metrics']> {
    const totalVisits = visits.length;
    const totalDuration = visits.reduce((sum, visit) => {
      const duration = visit.estimatedDuration || 60;
      return sum + duration;
    }, 0);

    const travelMetrics = await this.calculateTravelMetrics(visits);
    const skillCoverage = this.calculateSkillCoverage(visits);
    const continuityRisk = this.calculateContinuityRisk(visits);
    const suggestedCarers = this.suggestCarersForCluster(visits);

    return {
      totalVisits,
      totalDuration,
      averageTravel: travelMetrics.averageTravel,
      skillCoverage,
      continuityRisk,
      suggestedCarers,
      carerFitScore: 0 // Will be calculated in optimization
    };
  }

  // ========== PLACEHOLDER METHODS ==========
  private async findAvailableCarersForCluster(cluster: ClusterResult, tenantId: string): Promise<any[]> {
    // Implementation would query database for suitable carers
    // For now, return empty array - you can implement this based on your carer data
    return [];
  }

  private async calculateCarerFitScore(cluster: ClusterResult, carer: any): Promise<number> {
    // Implementation would calculate how well carer fits the cluster
    // For now, return placeholder score
    return 0.8;
  }

  // ========== EXISTING METHODS (keep all your original methods below) ==========
  
  /**
   * Get visits ready for clustering (approved requests with location data)
   */
  private async getVisitsForClustering(tenantId: string, params: ClusteringParams): Promise<ExternalRequest[]> {
    return await this.prisma.externalRequest.findMany({
      where: {
        tenantId,
        status: RequestStatus.APPROVED,
        scheduledStartTime: {
          gte: params.dateRange.start,
          lte: params.dateRange.end
        },
        latitude: { not: null },
        longitude: { not: null },
        clusterId: null // Only unclustered visits
      },
      include: {
        matches: {
          include: {
            carer: true
          }
        }
      }
    });
  }

  /**
   * Pre-compute eligible carers for each visit
   */
  private async preComputeEligibility(visits: ExternalRequest[]): Promise<ClusterVisit[]> {
    const visitsWithEligibility: ClusterVisit[] = [];

    for (const visit of visits) {
      // Convert time to feature vector components
      const scheduledStart = visit.scheduledStartTime ? new Date(visit.scheduledStartTime) : new Date();
      const scheduledEnd = visit.scheduledEndTime ? new Date(visit.scheduledEndTime) : new Date(scheduledStart.getTime() + 60 * 60 * 1000); // Default 1 hour

      const timeStartMinutes = this.timeToMinutes(scheduledStart);
      const timeEndMinutes = this.timeToMinutes(scheduledEnd);
      const dayOfWeek = scheduledStart.getDay();

      // Find eligible carers (simplified - would need proper skills matching)
      const eligibleCarers = await this.findEligibleCarers(visit);

      visitsWithEligibility.push({
        ...visit,
        timeStartMinutes,
        timeEndMinutes,
        dayOfWeek,
        eligibleCarers
      });
    }

    return visitsWithEligibility;
  }

  /**
   * Find eligible carers for a visit based on skills, availability, and location
   */
  private async findEligibleCarers(visit: ExternalRequest): Promise<string[]> {
    try {
      // Get active carers in the same tenant
      const carers = await this.prisma.carer.findMany({
        where: {
          tenantId: visit.tenantId,
          isActive: true,
          latitude: { not: null },
          longitude: { not: null }
        },
        select: {
          id: true,
          skills: true,
          maxTravelDistance: true,
          latitude: true,
          longitude: true
        }
      });

      const eligibleCarerIds: string[] = [];

      for (const carer of carers) {
        // Check skills match
        const skillsMatch = this.checkSkillsMatch(visit.requirements, carer.skills);
        
        // Check travel distance
        const withinDistance = await this.checkTravelDistance(
          visit.latitude!, visit.longitude!,
          carer.latitude!, carer.longitude!,
          carer.maxTravelDistance
        );

        if (skillsMatch && withinDistance) {
          eligibleCarerIds.push(carer.id);
        }
      }

      return eligibleCarerIds;
    } catch (error) {
      logger.error('Error finding eligible carers:', error);
      return [];
    }
  }

  /**
   * Check if carer skills match visit requirements
   */
  private checkSkillsMatch(visitRequirements: string | null, carerSkills: string[]): boolean {
    if (!visitRequirements) return true; // No specific requirements
    
    // Simple keyword matching - enhance with proper NLP in production
    const requirements = visitRequirements.toLowerCase();
    return carerSkills.some(skill => 
      requirements.includes(skill.toLowerCase())
    );
  }

  /**
   * Check if carer is within travel distance
   */
  private async checkTravelDistance(
    visitLat: number, visitLon: number,
    carerLat: number, carerLon: number,
    maxTravelDistance: number
  ): Promise<boolean> {
    try {
      // Use PostGIS for distance calculation
      const result = await this.prisma.$queryRaw<Array<{ distance: number }>>`
        SELECT ST_Distance(
          ST_SetSRID(ST_MakePoint(${visitLon}, ${visitLat}), 4326)::geography,
          ST_SetSRID(ST_MakePoint(${carerLon}, ${carerLat}), 4326)::geography
        ) as distance
      `;

      const distance = result[0]?.distance || 0;
      return distance <= maxTravelDistance;
    } catch (error) {
      logger.error('Error calculating travel distance:', error);
      return false;
    }
  }

  /**
   * Create feature vectors for DBSCAN [lat, lon, time, day]
   */
  private createFeatureVectors(visits: ClusterVisit[]): number[][] {
    return visits.map(visit => {
      // Normalize features for DBSCAN
      const normalizedLat = visit.latitude! / 90; // Normalize to [-1, 1]
      const normalizedLon = visit.longitude! / 180; // Normalize to [-1, 1]
      const normalizedTime = visit.timeStartMinutes / (24 * 60); // Normalize to [0, 1]
      const normalizedDay = visit.dayOfWeek / 7; // Normalize to [0, 1]

      return [normalizedLat, normalizedLon, normalizedTime, normalizedDay];
    });
  }

  /**
   * Run DBSCAN clustering algorithm
   */
  private async runDBSCAN(
    featureVectors: number[][],
    visits: ClusterVisit[],
    params: ClusteringParams,
    constraints: RosteringConstraints
  ): Promise<ClusterVisit[][]> {
    const epsilon = params.epsilon || 0.1; // Adjusted for normalized features
    const minPoints = params.minPoints || params.minClusterSize || 2;

    const visited = new Set<number>();
    const clusters: ClusterVisit[][] = [];
    const noise: ClusterVisit[] = [];

    for (let i = 0; i < featureVectors.length; i++) {
      if (visited.has(i)) continue;

      visited.add(i);
      const neighbors = this.regionQuery(featureVectors, i, epsilon);

      if (neighbors.length < minPoints) {
        noise.push(visits[i]);
      } else {
        const cluster: ClusterVisit[] = [visits[i]];
        this.expandCluster(
          featureVectors, 
          visits, 
          i, 
          neighbors, 
          cluster, 
          visited, 
          epsilon, 
          minPoints
        );
        
        // Apply cluster size constraints
        if (cluster.length >= (params.minClusterSize || 1) && 
            cluster.length <= (params.maxClusterSize || 10)) {
          clusters.push(cluster);
        } else {
          noise.push(...cluster);
        }
      }
    }

    // Handle noise points (visits that couldn't be clustered)
    if (noise.length > 0) {
      logger.info(`${noise.length} visits could not be clustered (noise)`);
      // Option: Create single-visit clusters for noise, or leave unclustered
    }

    return clusters;
  }

  /**
   * Find neighbors within epsilon distance
   */
  private regionQuery(vectors: number[][], index: number, epsilon: number): number[] {
    const neighbors: number[] = [];
    const point = vectors[index];

    for (let i = 0; i < vectors.length; i++) {
      if (i === index) continue;
      
      const distance = this.euclideanDistance(point, vectors[i]);
      if (distance <= epsilon) {
        neighbors.push(i);
      }
    }

    return neighbors;
  }

  /**
   * Expand cluster from core point
   */
  private expandCluster(
    vectors: number[][],
    visits: ClusterVisit[],
    index: number,
    neighbors: number[],
    cluster: ClusterVisit[],
    visited: Set<number>,
    epsilon: number,
    minPoints: number
  ): void {
    for (let i = 0; i < neighbors.length; i++) {
      const neighborIndex = neighbors[i];

      if (!visited.has(neighborIndex)) {
        visited.add(neighborIndex);
        const neighborNeighbors = this.regionQuery(vectors, neighborIndex, epsilon);

        if (neighborNeighbors.length >= minPoints) {
          neighbors.push(...neighborNeighbors.filter(n => !neighbors.includes(n)));
        }
      }

      // Add to cluster if not already in any cluster
      if (!cluster.includes(visits[neighborIndex])) {
        cluster.push(visits[neighborIndex]);
      }
    }
  }

  /**
   * Calculate Euclidean distance between two feature vectors
   */
  private euclideanDistance(a: number[], b: number[]): number {
    let sum = 0;
    for (let i = 0; i < a.length; i++) {
      sum += Math.pow(a[i] - b[i], 2);
    }
    return Math.sqrt(sum);
  }

  /**
   * Calculate comprehensive cluster metrics
   */
  private async calculateClusterMetrics(
    clusters: ClusterVisit[][],
    constraints: RosteringConstraints
  ): Promise<ClusterResult[]> {
    const results: ClusterResult[] = [];

    for (const clusterVisits of clusters) {
      // Calculate centroid
      const centroid = this.calculateCentroid(clusterVisits);

      // Calculate metrics
      const totalVisits = clusterVisits.length;
      const totalDuration = clusterVisits.reduce((sum, visit) => {
        const duration = visit.estimatedDuration || 60; // Default 60 minutes
        return sum + duration;
      }, 0);

      // Calculate travel metrics
      const travelMetrics = await this.calculateTravelMetrics(clusterVisits);

      // Calculate skill coverage
      const skillCoverage = this.calculateSkillCoverage(clusterVisits);

      // Calculate continuity risk
      const continuityRisk = this.calculateContinuityRisk(clusterVisits);

      // Suggest carers for the cluster
      const suggestedCarers = this.suggestCarersForCluster(clusterVisits);

      results.push({
        id: `cluster_${Date.now()}_${Math.random().toString(36).substr(2, 9)}`,
        name: await this.generateClusterName(centroid),
        centroid,
        visits: clusterVisits,
        metrics: {
          totalVisits,
          totalDuration,
          averageTravel: travelMetrics.averageTravel,
          skillCoverage,
          continuityRisk,
          suggestedCarers
        }
      });
    }

    return results;
  }

  /**
   * Calculate geographic centroid of cluster visits
   */
  private calculateCentroid(visits: ClusterVisit[]): { latitude: number; longitude: number } {
    const sumLat = visits.reduce((sum, visit) => sum + visit.latitude!, 0);
    const sumLon = visits.reduce((sum, visit) => sum + visit.longitude!, 0);
    
    return {
      latitude: sumLat / visits.length,
      longitude: sumLon / visits.length
    };
  }

  /**
   * Calculate travel metrics for cluster
   */
  private async calculateTravelMetrics(visits: ClusterVisit[]): Promise<{ averageTravel: number }> {
    if (visits.length <= 1) {
      return { averageTravel: 0 };
    }

    let totalTravel = 0;
    let pairCount = 0;

    // Calculate average travel between visits in cluster
    for (let i = 0; i < visits.length; i++) {
      for (let j = i + 1; j < visits.length; j++) {
        const fromPostcode = visits[i].postcode;
        const toPostcode = visits[j].postcode;

        if (fromPostcode && toPostcode) {
          try {
            const travel = await this.travelService.getTravelTime(fromPostcode, toPostcode);
            totalTravel += travel.durationSeconds / 60; // Convert to minutes
            pairCount++;
          } catch (error) {
            // Skip failed travel calculations
          }
        }
      }
    }

    return {
      averageTravel: pairCount > 0 ? totalTravel / pairCount : 0
    };
  }

  /**
   * Calculate skill coverage percentage
   */
  private calculateSkillCoverage(visits: ClusterVisit[]): number {
    if (visits.length === 0) return 0;

    const totalRequirements = visits.filter(v => v.requirements).length;
    if (totalRequirements === 0) return 100;

    const coveredRequirements = visits.filter(visit => 
      visit.requirements && visit.eligibleCarers.length > 0
    ).length;

    return (coveredRequirements / totalRequirements) * 100;
  }

  /**
   * Calculate continuity risk percentage
   */
  private calculateContinuityRisk(visits: ClusterVisit[]): number {
    if (visits.length === 0) return 0;

    const visitsWithHistory = visits.filter(visit => 
      visit.matches && visit.matches.length > 0
    );

    if (visitsWithHistory.length === 0) return 0;

    const riskyVisits = visitsWithHistory.filter(visit => {
      // Consider visit risky if preferred carer isn't available
      const preferredCarers = visit.matches!
        .filter(match => match.response === 'ACCEPTED')
        .map(match => match.carerId);

      return preferredCarers.length > 0 && 
             !preferredCarers.some(carerId => 
               visit.eligibleCarers.includes(carerId)
             );
    });

    return (riskyVisits.length / visitsWithHistory.length) * 100;
  }

  /**
   * Suggest carers for the entire cluster
   */
  private suggestCarersForCluster(visits: ClusterVisit[]): string[] {
    const carerScores = new Map<string, number>();

    visits.forEach(visit => {
      visit.eligibleCarers.forEach(carerId => {
        const currentScore = carerScores.get(carerId) || 0;
        carerScores.set(carerId, currentScore + 1);
      });
    });

    // Return top 5 carers by coverage score
    return Array.from(carerScores.entries())
      .sort((a, b) => b[1] - a[1])
      .slice(0, 5)
      .map(([carerId]) => carerId);
  }

  /**
   * Generate cluster name based on centroid
   */
  private async generateClusterName(centroid: { latitude: number; longitude: number }): Promise<string> {
    const latPrefix = centroid.latitude >= 0 ? 'N' : 'S';
    const lngPrefix = centroid.longitude >= 0 ? 'E' : 'W';
    
    return `Cluster ${latPrefix}${Math.abs(centroid.latitude).toFixed(2)} ${lngPrefix}${Math.abs(centroid.longitude).toFixed(2)}`;
  }

  /**
   * Convert time to minutes since midnight
   */
  private timeToMinutes(date: Date): number {
    return date.getHours() * 60 + date.getMinutes();
  }

  // ... (keep all your existing methods like findOrCreateClusterForLocation, createNewCluster, etc.)
  // I've omitted them for brevity but they should remain in your class

  /**
   * Find the nearest cluster for a location or create a new one if none exists within threshold
   */
  async findOrCreateClusterForLocation(
    tenantId: string,
    latitude: number,
    longitude: number,
    maxDistanceMeters: number = 5000
  ) {
    try {
      // Find nearest existing cluster using PostGIS
      const nearestClusters = await this.prisma.$queryRaw<Array<{
        id: string;
        name: string;
        distance: number;
      }>>`
        SELECT 
          id, 
          name,
          ST_Distance(
            "regionCenter"::geography, 
            ST_SetSRID(ST_MakePoint(${longitude}, ${latitude}), 4326)::geography
          ) AS distance
        FROM clusters 
        WHERE "tenantId" = ${tenantId}
        ORDER BY "regionCenter" <-> ST_SetSRID(ST_MakePoint(${longitude}, ${latitude}), 4326)
        LIMIT 1
      `;

      // If nearest cluster is within threshold, use it
      if (nearestClusters.length > 0 && nearestClusters[0].distance <= maxDistanceMeters) {
        return await this.prisma.cluster.findUnique({
          where: { id: nearestClusters[0].id }
        });
      }

      // Otherwise, create new cluster
      return await this.createNewCluster(tenantId, latitude, longitude);
    } catch (error) {
      console.error('Error finding/creating cluster:', error);
      // Fallback: create new cluster
      return await this.createNewCluster(tenantId, latitude, longitude);
    }
  }

  /**
   * Create a new cluster at the specified location
   */
  private async createNewCluster(tenantId: string, latitude: number, longitude: number) {
    const clusterName = await this.generateClusterNameFromCoords(latitude, longitude);
    
    // Create cluster without PostGIS field first
    const cluster = await (this.prisma as any).cluster.create({
      data: {
        tenantId,
        name: clusterName,
        latitude,
        longitude,
        radiusMeters: 5000,
        activeRequestCount: 0,
        totalRequestCount: 0,
        activeCarerCount: 0,
        totalCarerCount: 0,
        lastActivityAt: new Date()
      }
    });

    // Update PostGIS regionCenter field using raw SQL
    try {
      await this.prisma.$executeRaw`
        UPDATE clusters 
        SET "regionCenter" = ST_SetSRID(ST_MakePoint(${longitude}, ${latitude}), 4326)::geography
        WHERE id = ${cluster.id}
      `;
    } catch (error) {
      console.error('Failed to update cluster regionCenter:', error);
    }

    return cluster;
  }

  /**
   * Generate a readable cluster name based on coordinates
   */
  private async generateClusterNameFromCoords(latitude: number, longitude: number): Promise<string> {
    return this.generateClusterName({ latitude, longitude });
  }

/**
   * Update cluster statistics using ClusterAssignment table
   */
  async updateClusterStats(clusterId: string) {
    try {
      // Get counts from ClusterAssignment table
      const stats = await this.prisma.$queryRaw<Array<{
        active_carers: number;
        total_carers: number;
        active_requests: number;
        total_requests: number;
      }>>`
        SELECT 
          COUNT(ca.id) as active_carers,
          COUNT(ca.id) as total_carers, -- For now, all assigned carers are considered active
          COUNT(CASE WHEN er.status IN ('PENDING', 'PROCESSING', 'MATCHED') THEN 1 END) as active_requests,
          COUNT(er.id) as total_requests
        FROM clusters cl
        LEFT JOIN cluster_assignments ca ON ca."clusterId" = cl.id
        LEFT JOIN external_requests er ON er."clusterId" = cl.id
        WHERE cl.id = ${clusterId}
        GROUP BY cl.id
      `;

      if (stats.length > 0) {
        await this.prisma.cluster.update({
          where: { id: clusterId },
          data: {
            activeRequestCount: Number(stats[0].active_requests) || 0,
            totalRequestCount: Number(stats[0].total_requests) || 0,
            activeCarerCount: Number(stats[0].active_carers) || 0,
            totalCarerCount: Number(stats[0].total_carers) || 0,
            lastActivityAt: new Date()
          }
        });
      }
    } catch (error) {
      console.error('Error updating cluster stats:', error);
    }
  }

    /**
   * Get carer assignments in a cluster (returns assignment IDs, not carer details)
   */
  async getCarerAssignmentsInCluster(clusterId: string) {
    return await this.prisma.clusterAssignment.findMany({
      where: { clusterId },
      include: { cluster: true }
    });
  }

  /**
   * Get available carer assignments in cluster with optional nearby clusters
   */
    async getCarerAssignmentsInClusterWithNearby(
      clusterId: string, 
      includeNearby: boolean = false,
      maxDistanceMeters: number = 10000
    ) {
      const cluster = await this.prisma.cluster.findUnique({
        where: { id: clusterId }
      });

      if (!cluster || !cluster.latitude || !cluster.longitude) {
        return await this.getCarerAssignmentsInCluster(clusterId);
      }

      let assignments = await this.getCarerAssignmentsInCluster(clusterId);

      // If not enough carers in cluster and nearby requested, find nearby assignments
      if (includeNearby && assignments.length < 3) {
        try {
          const nearbyAssignments = await this.prisma.$queryRaw<any[]>`
            SELECT ca.* 
            FROM cluster_assignments ca
            JOIN clusters c ON c.id = ca."clusterId"
            WHERE ca."clusterId" != ${clusterId}
              AND ca."tenantId" = ${cluster.tenantId}
              AND c.latitude IS NOT NULL 
              AND c.longitude IS NOT NULL
              AND ST_DWithin(
                c."regionCenter"::geography,
                ST_SetSRID(ST_MakePoint(${cluster.longitude}, ${cluster.latitude}), 4326)::geography,
                ${maxDistanceMeters}
              )
            ORDER BY ST_Distance(
              c."regionCenter"::geography,
              ST_SetSRID(ST_MakePoint(${cluster.longitude}, ${cluster.latitude}), 4326)::geography
            )
            LIMIT 10
          `;

          assignments = [...assignments, ...nearbyAssignments];
        } catch (error) {
          console.error('Error finding nearby carer assignments:', error);
        }
      }

      return assignments;
    }


  /**
   * Assign a carer to a cluster based on their location
   */
  async assignCarerToCluster(tenantId: string, carerId: string, latitude: number, longitude: number) {
    try {


      const cluster = await this.findOrCreateClusterForLocation(
        tenantId,
        latitude,
        longitude
      );

      if (cluster) {
        await this.prisma.clusterAssignment.upsert({
        where: {
          carerId_tenantId: {
            carerId: carerId,
            tenantId: tenantId
          }
        },
        update: { 
          clusterId: cluster.id,
          updatedAt: new Date()
        },
        create: {
          carerId: carerId,
          clusterId: cluster.id,
          tenantId: tenantId,
          assignedAt: new Date()
        }
        });

        // Update cluster stats
        await this.updateClusterStats(cluster.id);
      }

      return cluster;
    } catch (error) {
      console.error('Error assigning carer to cluster:', error);
      throw error;
    }
  }

  /**
   * Get cluster overview for analytics
   */
  async getClusterAnalytics(tenantId: string) {
    const clusters = await (this.prisma as any).cluster.findMany({
      where: { tenantId: tenantId.toString() },
      orderBy: [
        { activeRequestCount: 'desc' },
        { activeCarerCount: 'desc' }
      ]
    });

    // Find clusters that need attention (high demand, low supply)
    const needAttention = clusters.filter(
      (c: any) => c.activeRequestCount > 5 && c.activeCarerCount < 3
    );

    return {
      clusters,
      summary: {
        totalClusters: clusters.length,
        needAttention: needAttention.length,
        totalActiveRequests: clusters.reduce((sum: number, c: any) => sum + c.activeRequestCount, 0),
        totalActiveCarers: clusters.reduce((sum: number, c: any) => sum + c.activeCarerCount, 0),
        clustersNeedingAttention: needAttention
      }
    };
  }

<<<<<<< HEAD
  
}
=======
  /**
   * Remove carer from cluster (when they become inactive)
   */
  async removeCarerFromCluster(tenantId: string, carerId: string) {
    const assignment = await this.prisma.clusterAssignment.findUnique({
      where: { carerId_tenantId: { carerId, tenantId } }
    });

    if (assignment) {
      await this.prisma.clusterAssignment.delete({
        where: { carerId_tenantId: { carerId, tenantId } }
      });
      await this.updateClusterStats(assignment.clusterId);
    }
  }

  /**
   * Get carer's current cluster assignment
   */
  async getCarerClusterAssignment(tenantId: string, carerId: string) {
    return await this.prisma.clusterAssignment.findUnique({
      where: { carerId_tenantId: { carerId, tenantId } },
      include: { cluster: true }
    });
  }

  /**
   * Move carer from one cluster to another
   */
  async moveCarerToCluster(tenantId: string, carerId: string, newClusterId: string) {
    try {
      // Verify the new cluster exists and belongs to the same tenant
      const newCluster = await this.prisma.cluster.findUnique({
        where: { id: newClusterId }
      });

      if (!newCluster) {
        throw new Error('Target cluster not found');
      }

      if (newCluster.tenantId !== tenantId) {
        throw new Error('Target cluster does not belong to tenant');
      }

      // Get current assignment to track which cluster stats to update
      const currentAssignment = await this.prisma.clusterAssignment.findUnique({
        where: {
          carerId_tenantId: {
            carerId: carerId,
            tenantId: tenantId
          }
        }
      });

      // Move carer to new cluster
      const updatedAssignment = await this.prisma.clusterAssignment.upsert({
        where: {
          carerId_tenantId: {
            carerId: carerId,
            tenantId: tenantId
          }
        },
        update: { 
          clusterId: newClusterId,
          updatedAt: new Date()
        },
        create: {
          carerId: carerId,
          clusterId: newClusterId,
          tenantId: tenantId,
          assignedAt: new Date()
        }
      });

      // Update stats for both old and new clusters
      if (currentAssignment) {
        await this.updateClusterStats(currentAssignment.clusterId); // Old cluster
      }
      await this.updateClusterStats(newClusterId); // New cluster

      return {
        carerId,
        previousClusterId: currentAssignment?.clusterId || null,
        newClusterId,
        message: 'Carer moved to cluster successfully'
      };
    } catch (error) {
      console.error('Error moving carer to cluster:', error);
      throw error;
    }
  }
}
>>>>>>> b3db3559
<|MERGE_RESOLUTION|>--- conflicted
+++ resolved
@@ -1512,10 +1512,6 @@
     };
   }
 
-<<<<<<< HEAD
-  
-}
-=======
   /**
    * Remove carer from cluster (when they become inactive)
    */
@@ -1607,5 +1603,6 @@
       throw error;
     }
   }
+
+  
 }
->>>>>>> b3db3559
