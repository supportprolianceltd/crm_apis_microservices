import { Request, Response } from 'express';
import { PrismaClient, RequestStatus } from '@prisma/client';
import { ClusteringService } from '../services/clustering.service';
<<<<<<< HEAD
import { ConstraintsService } from '../services/constraints.service';
import { TravelService } from '../services/travel.service';

interface Carer {
  id: string;
  firstName: string;
  lastName: string;
  email: string;
  phone: string;
  skills: string[];
  maxTravelDistance: number;
  latitude: number | null;
  longitude: number | null;
  clusterId?: string;
}
=======
import { CarerService } from '../services/carer.service';
>>>>>>> b3db3559

export class ClusterController {
  private clusteringService: ClusteringService;
  private constraintsService: ConstraintsService;
  private travelService: TravelService;

  constructor(private prisma: PrismaClient) {
    this.constraintsService = new ConstraintsService(prisma);
    this.travelService = new TravelService(prisma);
    this.clusteringService = new ClusteringService(
      prisma, 
      this.constraintsService, 
      this.travelService
    );
  }

  /**
   * Create a new cluster for the tenant
   */
  public async createCluster(req: Request, res: Response) {
    try {
      const user = req.user;
      if (!user) {
        return res.status(401).json({ error: 'User not authenticated' });
      }

<<<<<<< HEAD
      const tenantId = user.tenantId.toString();
      const { name, description, postcode, latitude, longitude } = req.body;
=======
      const { name, description, postcode, latitude, longitude, location } = req.body;
>>>>>>> b3db3559

      if (!name) {
        return res.status(400).json({ error: 'name is required' });
      }

    //   if (postcode && !this.isValidPostcode(postcode)) {
    //   return res.status(400).json({ error: 'Invalid postcode format' });
    // }

    let normalizedPostcode: string | null = null

     // Check for duplicate postcode within the same tenant
    if (postcode !== undefined && postcode !== null) {
       if (typeof postcode !== 'string') {
        return res.status(400).json({ error: 'postcode must be a string' });
      }
      // Normalize postcode for comparison (remove spaces, convert to uppercase)
      normalizedPostcode = postcode.trim().replace(/\s+/g, '').toUpperCase();
      
      const existingCluster = await (this.prisma as any).cluster.findFirst({
        where: {
          tenantId: tenantId.toString(),
          postcode: {
            equals: normalizedPostcode,
            mode: 'insensitive' // Case-insensitive comparison
          }
        }
      });

      if (existingCluster) {
        return res.status(409).json({ 
          error: 'A cluster with this postcode already exists',
          details: `Cluster "${existingCluster.name}" already uses postcode ${postcode}`
        });
      }
    }

      // Create cluster without PostGIS regionCenter first
      const created = await (this.prisma as any).cluster.create({
        data: {
          tenantId: tenantId.toString(),
          name,
          description: description || null,
          postcode: normalizedPostcode,
          latitude: typeof latitude === 'number' ? latitude : null,
          longitude: typeof longitude === 'number' ? longitude : null,
          location: location,
          radiusMeters: 5000,
          activeRequestCount: 0,
          totalRequestCount: 0,
          activeCarerCount: 0,
          totalCarerCount: 0,
          lastActivityAt: new Date()
        }
      });

      // If lat/lng provided, update PostGIS regionCenter via raw SQL
      if (latitude !== undefined && longitude !== undefined && latitude !== null && longitude !== null) {
        try {
          await this.prisma.$executeRaw`
            UPDATE clusters
            SET "regionCenter" = ST_SetSRID(ST_MakePoint(${longitude}, ${latitude}), 4326)::geography
            WHERE id = ${created.id}
          `;
        } catch (err) {
          console.error('Failed to set regionCenter for cluster', err);
        }
      }

      const cluster = await (this.prisma as any).cluster.findUnique({ where: { id: created.id } });

      return res.status(201).json(cluster);
    } catch (error: any) {
      console.error('createCluster error', error);
      return res.status(500).json({ error: 'Failed to create cluster', details: error?.message });
    }
  }

  /**
   * Get overview of all clusters for a tenant
   */
  public async getClusterOverview(req: Request, res: Response) {
    try {
      const tenantId = req.user?.tenantId;
      if (!tenantId) {
        return res.status(403).json({ error: 'tenantId missing from auth context' });
      }

      const analytics = await this.clusteringService.getClusterAnalytics(tenantId.toString());
      return res.json(analytics);
    } catch (error: any) {
      console.error('getClusterOverview error', error);
      return res.status(500).json({ error: 'Failed to fetch cluster overview', details: error?.message });
    }
  }

  /**
   * Get detailed information about a specific cluster
   */
  public async getClusterDetails(req: Request, res: Response) {
    try {
      const tenantId = req.user?.tenantId;
      if (!tenantId) {
        return res.status(403).json({ error: 'tenantId missing from auth context' });
      }

      const { clusterId } = req.params;
      if (!clusterId) {
        return res.status(400).json({ error: 'clusterId required in path' });
      }

      const cluster = await (this.prisma as any).cluster.findFirst({
        where: { id: clusterId, tenantId: tenantId.toString() },
        include: {
          requests: {
            where: { status: { in: ['PENDING', 'PROCESSING', 'MATCHED'] } },
            orderBy: { createdAt: 'desc' },
            take: 10
          }
          // REMOVED: carers inclusion
        }
      });

      if (!cluster) {
        return res.status(404).json({ error: 'Cluster not found' });
      }

      // Get carer assignments from clustering service
      const assignments = await this.clusteringService.getCarerAssignmentsInCluster(clusterId);
      
      // Get carer details from auth service
      const authHeader = req.headers.authorization as string | undefined;
      const token = authHeader && authHeader.startsWith('Bearer ') ? authHeader.split(' ')[1] : authHeader;
      const carerService = new CarerService();
      
      const carersWithDetails = await Promise.all(
        assignments.map(async (assignment) => {
          const carer = await carerService.getCarerById(token, assignment.carerId);
          return {
            assignmentId: assignment.id,
            carerId: assignment.carerId,
            assignedAt: assignment.assignedAt,
            carerDetails: carer ? {
              id: carer.id,
              firstName: carer.first_name,
              lastName: carer.last_name,
              email: carer.email,
              phone: carer.profile?.personal_phone || carer.profile?.work_phone || null,
              skills: carer.profile?.professional_qualifications || [],
              // Add other fields you need from auth service
            } : null
          };
        })
      );

      return res.json({
        ...cluster,
        carerAssignments: carersWithDetails
      });
    } catch (error: any) {
      console.error('getClusterDetails error', error);
      return res.status(500).json({ error: 'Failed to fetch cluster details', details: error?.message });
    }
  }

  /**
   * Remove carer from cluster
   */
  public async removeCarerFromCluster(req: Request, res: Response) {
    try {
      const tenantId = req.user?.tenantId;
      if (!tenantId) {
        return res.status(403).json({ error: 'tenantId missing from auth context' });
      }

      const { carerId } = req.params;

      await this.clusteringService.removeCarerFromCluster(tenantId.toString(), carerId);

      return res.json({
        carerId,
        message: 'Carer removed from cluster successfully'
      });
    } catch (error: any) {
      console.error('removeCarerFromCluster error', error);
      return res.status(500).json({ error: 'Failed to remove carer from cluster', details: error?.message });
    }
  }

  /**
   * Move carer to different cluster
   */
  public async moveCarerToCluster(req: Request, res: Response) {
    try {
      const tenantId = req.user?.tenantId;
      if (!tenantId) {
        return res.status(403).json({ error: 'tenantId missing from auth context' });
      }

      const { carerId } = req.params;
      const { newClusterId } = req.body;

      if (!newClusterId) {
        return res.status(400).json({ error: 'newClusterId required in body' });
      }

      const result = await this.clusteringService.moveCarerToCluster(
        tenantId.toString(), 
        carerId, 
        newClusterId
      );

      return res.json(result);
    } catch (error: any) {
      console.error('moveCarerToCluster error', error);
      return res.status(500).json({ error: 'Failed to move carer to cluster', details: error?.message });
    }
  }

  /**
   * Get carer's current cluster assignment
   */
  public async getCarerClusterAssignment(req: Request, res: Response) {
    try {
      const tenantId = req.user?.tenantId;
      if (!tenantId) {
        return res.status(403).json({ error: 'tenantId missing from auth context' });
      }

      const { carerId } = req.params;

      const assignment = await this.clusteringService.getCarerClusterAssignment(
        tenantId.toString(), 
        carerId
      );

      if (!assignment) {
        return res.status(404).json({ error: 'Carer cluster assignment not found' });
      }

      return res.json(assignment);
    } catch (error: any) {
      console.error('getCarerClusterAssignment error', error);
      return res.status(500).json({ error: 'Failed to fetch carer cluster assignment', details: error?.message });
    }
  }

  /**
   * Get carers available in a specific cluster
   */
  public async getClusterCarers(req: Request, res: Response) {
    try {
      const tenantId = req.user?.tenantId;
      if (!tenantId) {
        return res.status(403).json({ error: 'tenantId missing from auth context' });
      }

      const { clusterId } = req.params;
      const includeNearby = req.query.includeNearby === 'true';

      if (!clusterId) {
        return res.status(400).json({ error: 'clusterId required in path' });
      }

      // Verify cluster belongs to tenant
      const cluster = await (this.prisma as any).cluster.findFirst({
        where: { id: clusterId, tenantId: tenantId.toString() }
      });

      if (!cluster) {
        return res.status(404).json({ error: 'Cluster not found' });
      }

      // Use new method that returns assignments
      const assignments = await this.clusteringService.getCarerAssignmentsInClusterWithNearby(
        clusterId, 
        includeNearby
      );

      // Get carer details from auth service
      const authHeader = req.headers.authorization as string | undefined;
      const token = authHeader && authHeader.startsWith('Bearer ') ? authHeader.split(' ')[1] : authHeader;
      const carerService = new CarerService();
      
      const carersWithDetails = await Promise.all(
        assignments.map(async (assignment) => {
          const carer = await carerService.getCarerById(token, assignment.carerId);
          return {
            assignmentId: assignment.id,
            carerId: assignment.carerId,
            assignedAt: assignment.assignedAt,
            isInCluster: assignment.clusterId === clusterId,
            carerDetails: carer ? {
              id: carer.id,
              firstName: carer.first_name,
              lastName: carer.last_name,
              email: carer.email,
              phone: carer.profile?.personal_phone || carer.profile?.work_phone || null,
              skills: carer.profile?.professional_qualifications || [],
              // Add other fields from auth service
            } : null
          };
        })
      );

      return res.json({
        clusterId,
        clusterName: cluster.name,
        includeNearby,
<<<<<<< HEAD
        carers: carers.map((carer: Carer) => ({
          id: carer.id,
          firstName: carer.firstName,
          lastName: carer.lastName,
          email: carer.email,
          phone: carer.phone,
          skills: carer.skills,
          maxTravelDistance: carer.maxTravelDistance,
          latitude: carer.latitude,
          longitude: carer.longitude,
          isInCluster: carer.clusterId === clusterId
        }))
=======
        carerAssignments: carersWithDetails
>>>>>>> b3db3559
      });
    } catch (error: any) {
      console.error('getClusterCarers error', error);
      return res.status(500).json({ error: 'Failed to fetch cluster carers', details: error?.message });
    }
  }

  /**
   * Update cluster statistics manually (usually done automatically)
   */
  public async updateClusterStats(req: Request, res: Response) {
    try {
      const tenantId = req.user?.tenantId;
      if (!tenantId) {
        return res.status(403).json({ error: 'tenantId missing from auth context' });
      }

      const { clusterId } = req.params;
      if (!clusterId) {
        return res.status(400).json({ error: 'clusterId required in path' });
      }

      // Verify cluster belongs to tenant
      const cluster = await (this.prisma as any).cluster.findFirst({
        where: { id: clusterId, tenantId: tenantId.toString() }
      });

      if (!cluster) {
        return res.status(404).json({ error: 'Cluster not found' });
      }

      await this.clusteringService.updateClusterStats(clusterId);

      // Return updated cluster
      const updatedCluster = await (this.prisma as any).cluster.findUnique({
        where: { id: clusterId }
      });

      return res.json(updatedCluster);
    } catch (error: any) {
      console.error('updateClusterStats error', error);
      return res.status(500).json({ error: 'Failed to update cluster stats', details: error?.message });
    }
  }

  /**
   * Assign a carer to a cluster based on location
   */
  public async assignCarerToCluster(req: Request, res: Response) {
    try {
      const tenantId = req.user?.tenantId;
      if (!tenantId) {
        return res.status(403).json({ error: 'tenantId missing from auth context' });
      }

      const { carerId } = req.params;
      const { latitude, longitude } = req.body;

      if (!carerId) {
        return res.status(400).json({ error: 'carerId required in path' });
      }

      if (!latitude || !longitude) {
        return res.status(400).json({ error: 'latitude and longitude required in body' });
      }

      // Use auth-backed CarerService to validate carer identity and tenant
      const authHeader = req.headers.authorization as string | undefined;
      const token = authHeader && authHeader.startsWith('Bearer ') ? authHeader.split(' ')[1] : authHeader;
      const carerService = new CarerService();
      const carer = await carerService.getCarerById(token, carerId);

      if (!carer) {
        return res.status(404).json({ error: 'Carer not found in auth service' });
      }

      if (carer.tenantId !== tenantId.toString()) {
        return res.status(403).json({ error: 'Carer does not belong to tenant' });
      }

      const cluster = await this.clusteringService.assignCarerToCluster(tenantId.toString(), carerId, latitude, longitude);

      return res.json({
        carerId,
        clusterId: cluster?.id,
        clusterName: cluster?.name,
        message: 'Carer assigned to cluster successfully'
      });
    } catch (error: any) {
      console.error('assignCarerToCluster error', error);
      return res.status(500).json({ error: 'Failed to assign carer to cluster', details: error?.message });
    }
  }

  /**
   * Manually assign a request to a cluster
   * POST /clusters/:clusterId/assign-request/:requestId
   */
  public async assignRequestToCluster(req: Request, res: Response) {
    try {
      const tenantId = req.user?.tenantId;
      if (!tenantId) {
        return res.status(403).json({ error: 'tenantId missing from auth context' });
      }

      const { clusterId, requestId } = req.params as { clusterId?: string; requestId?: string };
      if (!clusterId || !requestId) {
        return res.status(400).json({ error: 'clusterId and requestId are required in path' });
      }

      // Verify cluster belongs to tenant
      const cluster = await (this.prisma as any).cluster.findFirst({ where: { id: clusterId, tenantId: tenantId.toString() } });
      if (!cluster) {
        return res.status(404).json({ error: 'Cluster not found' });
      }

        // Verify request belongs to tenant
        const existingRequest = await (this.prisma as any).externalRequest.findFirst({ where: { id: requestId, tenantId: tenantId.toString() } });
        if (!existingRequest) {
          return res.status(404).json({ error: 'Request not found' });
        }

        // Only allow assigning requests that are APPROVED
        if (existingRequest.status !== RequestStatus.APPROVED) {
          return res.status(400).json({ error: 'Only requests with status APPROVED can be assigned to a cluster' });
        }

      // Update the request with the clusterId
      const updatedRequest = await (this.prisma as any).externalRequest.update({
        where: { id: requestId },
        data: { clusterId }
      });

      // Update cluster statistics asynchronously
      this.clusteringService.updateClusterStats(clusterId).catch((err) => console.error('updateClusterStats after assignRequest failed', err));

      return res.json({
        success: true,
        data: updatedRequest,
        message: 'Request assigned to cluster successfully'
      });
    } catch (error: any) {
      console.error('assignRequestToCluster error', error);
      return res.status(500).json({ error: 'Failed to assign request to cluster', details: error?.message });
    }
  }

  // private isValidPostcode(postcode: string): boolean {
  //   // Basic UK postcode validation - adjust for your region if needed
  //   const ukPostcodeRegex = /^[A-Z]{1,2}[0-9][A-Z0-9]? ?[0-9][A-Z]{2}$/i;
  //   return ukPostcodeRegex.test(postcode.trim());
  // }

  /**
   * Update a cluster's metadata (name, description, postcode, radius, location)
   */
  public async updateCluster(req: Request, res: Response) {
    try {
      const tenantId = req.user?.tenantId;
      if (!tenantId) {
        return res.status(403).json({ error: 'tenantId missing from auth context' });
      }

      const { clusterId } = req.params as { clusterId?: string };
      if (!clusterId) {
        return res.status(400).json({ error: 'clusterId required in path' });
      }

      const { name, description, postcode, latitude, longitude, radiusMeters } = req.body;

      // Verify cluster belongs to tenant
      const existing = await (this.prisma as any).cluster.findFirst({ where: { id: clusterId, tenantId: tenantId.toString() } });
      if (!existing) {
        return res.status(404).json({ error: 'Cluster not found' });
      }

      const updateData: any = {};
      if (name !== undefined) updateData.name = name;
      if (description !== undefined) updateData.description = description || null;

      if (postcode !== undefined && postcode !== null) {
        if (typeof postcode !== 'string') {
          return res.status(400).json({ error: 'postcode must be a string' });
        }
        updateData.postcode = postcode.trim().replace(/\s+/g, '').toUpperCase();
      }

      if (radiusMeters !== undefined) {
        const parsed = Number(radiusMeters);
        if (Number.isNaN(parsed)) {
          return res.status(400).json({ error: 'radiusMeters must be a number' });
        }
        updateData.radiusMeters = parsed;
      }

      if (latitude !== undefined) updateData.latitude = typeof latitude === 'number' ? latitude : (latitude === null ? null : Number(latitude));
      if (longitude !== undefined) updateData.longitude = typeof longitude === 'number' ? longitude : (longitude === null ? null : Number(longitude));

      const updated = await (this.prisma as any).cluster.update({ where: { id: clusterId }, data: updateData });

      // If lat/lng provided, update PostGIS regionCenter via raw SQL
      if ((latitude !== undefined && latitude !== null) && (longitude !== undefined && longitude !== null)) {
        try {
          await this.prisma.$executeRaw`
            UPDATE clusters
            SET "regionCenter" = ST_SetSRID(ST_MakePoint(${Number(longitude)}, ${Number(latitude)}), 4326)::geography
            WHERE id = ${clusterId}
          `;
        } catch (err) {
          console.error('Failed to update regionCenter for cluster', err);
        }
      }

      const cluster = await (this.prisma as any).cluster.findUnique({ where: { id: clusterId } });
      return res.json(cluster);
    } catch (error: any) {
      console.error('updateCluster error', error);
      return res.status(500).json({ error: 'Failed to update cluster', details: error?.message });
    }
  }

  /**
   * Delete a cluster. Prevent deletion if cluster has active requests.
   */
  public async deleteCluster(req: Request, res: Response) {
    try {
      const tenantId = req.user?.tenantId;
      if (!tenantId) {
        return res.status(403).json({ error: 'tenantId missing from auth context' });
      }

      const { clusterId } = req.params as { clusterId?: string };
      if (!clusterId) {
        return res.status(400).json({ error: 'clusterId required in path' });
      }

      const cluster = await (this.prisma as any).cluster.findFirst({ where: { id: clusterId, tenantId: tenantId.toString() } });
      if (!cluster) {
        return res.status(404).json({ error: 'Cluster not found' });
      }

      // Prevent deletion if there are active or processing requests
      const activeRequests = await (this.prisma as any).externalRequest.count({ where: { clusterId, status: { in: [RequestStatus.PENDING, RequestStatus.PROCESSING, RequestStatus.MATCHED] } } });
      if (activeRequests > 0) {
        return res.status(400).json({ error: 'Cannot delete cluster with active requests', activeRequests });
      }

      await (this.prisma as any).cluster.delete({ where: { id: clusterId } });

      return res.json({ success: true, message: 'Cluster deleted' });
    } catch (error: any) {
      console.error('deleteCluster error', error);
      return res.status(500).json({ error: 'Failed to delete cluster', details: error?.message });
    }
  }



























// Add this method to your existing ClusterController

/**
 * Generate AI-powered clusters for a date range
 */
public async generateClusters(req: Request, res: Response) {
  try {
    const tenantId = req.user?.tenantId;
    if (!tenantId) {
      return res.status(403).json({ error: 'tenantId missing from auth context' });
    }

    const {
      startDate,
      endDate,
      maxTravelTime = 30,
      timeWindowTolerance = 15,
      minClusterSize = 2,
      maxClusterSize = 8,
      epsilon = 0.1,
      minPoints = 2
    } = req.body;

    if (!startDate || !endDate) {
      return res.status(400).json({ error: 'startDate and endDate are required' });
    }

    // Initialize services
    const constraintsService = new ConstraintsService(this.prisma);
    const travelService = new TravelService(this.prisma);
    const clusteringService = new ClusteringService(
      this.prisma, 
      constraintsService, 
      travelService
    );

    const params = {
      dateRange: {
        start: new Date(startDate),
        end: new Date(endDate)
      },
      maxTravelTime,
      timeWindowTolerance,
      minClusterSize,
      maxClusterSize,
      epsilon,
      minPoints
    };

    const clusters = await clusteringService.generateClusters(tenantId.toString(), params);

    // Create actual cluster records in database
    const createdClusters = await this.createClusterRecords(tenantId.toString(), clusters);

    return res.json({
      success: true,
      data: {
        clusters: createdClusters,
        summary: {
          totalClusters: clusters.length,
          totalVisits: clusters.reduce((sum, cluster) => sum + cluster.visits.length, 0),
          averageClusterSize: clusters.length > 0 
            ? clusters.reduce((sum, cluster) => sum + cluster.visits.length, 0) / clusters.length 
            : 0
        }
      }
    });

  } catch (error: any) {
    console.error('generateClusters error', error);
    return res.status(500).json({ 
      error: 'Failed to generate clusters', 
      details: error.message 
    });
  }
}

/**
 * Create actual cluster records in database from generated clusters
 */
private async createClusterRecords(tenantId: string, clusters: any[]) {
  const createdClusters = [];

  for (const cluster of clusters) {
    // Create cluster record
    const clusterRecord = await (this.prisma as any).cluster.create({
      data: {
        tenantId,
        name: cluster.name,
        latitude: cluster.centroid.latitude,
        longitude: cluster.centroid.longitude,
        radiusMeters: 5000,
        activeRequestCount: cluster.visits.length,
        totalRequestCount: cluster.visits.length,
        activeCarerCount: cluster.metrics.suggestedCarers.length,
        totalCarerCount: cluster.metrics.suggestedCarers.length,
        lastActivityAt: new Date()
      }
    });

    // Update PostGIS regionCenter
    try {
      await this.prisma.$executeRaw`
        UPDATE clusters 
        SET "regionCenter" = ST_SetSRID(ST_MakePoint(${cluster.centroid.longitude}, ${cluster.centroid.latitude}), 4326)::geography
        WHERE id = ${clusterRecord.id}
      `;
    } catch (error) {
      console.error('Failed to update cluster regionCenter:', error);
    }

    // Assign visits to cluster
    for (const visit of cluster.visits) {
      await (this.prisma as any).externalRequest.update({
        where: { id: visit.id },
        data: { clusterId: clusterRecord.id }
      });
    }

    createdClusters.push({
      ...clusterRecord,
      metrics: cluster.metrics,
      visits: cluster.visits
    });
  }

  return createdClusters;
}


/**
 * Generate OPTIMIZED AI-powered clusters
 */
public async generateOptimizedClusters(req: Request, res: Response) {
  try {
    const tenantId = req.user?.tenantId;
    if (!tenantId) {
      return res.status(403).json({ error: 'tenantId missing from auth context' });
    }

    const {
      startDate,
      endDate,
      maxTravelTime = 30,
      timeWindowTolerance = 15,
      minClusterSize = 2,
      maxClusterSize = 8,
      epsilon = 0.1,
      minPoints = 2,
      enableOptimization = true
    } = req.body;

    if (!startDate || !endDate) {
      return res.status(400).json({ error: 'startDate and endDate are required' });
    }

    // Initialize services
    const constraintsService = new ConstraintsService(this.prisma);
    const travelService = new TravelService(this.prisma);
    const clusteringService = new ClusteringService(
      this.prisma, 
      constraintsService, 
      travelService
    );

    const params = {
      dateRange: {
        start: new Date(startDate),
        end: new Date(endDate)
      },
      maxTravelTime,
      timeWindowTolerance,
      minClusterSize,
      maxClusterSize,
      epsilon,
      minPoints,
      enableOptimization
    };

    let result;
    if (enableOptimization) {
      // Use the optimized method
      result = await clusteringService.generateOptimizedClusters(tenantId.toString(), params);
    } else {
      // Use regular method and create compatible result structure
      const clusters = await clusteringService.generateClusters(tenantId.toString(), params);
      const metrics = clusteringService.calculateOverallQualityMetrics(clusters);
      
      result = {
        clusters,
        metrics: {
          before: metrics,
          after: metrics,
          improvements: {
            geographicCompactness: 0,
            timeWindowCohesion: 0,
            carerFitScore: 0,
            workloadBalance: 0
          }
        },
        actions: { 
          clustersSplit: 0, 
          clustersMerged: 0, 
          outliersRemoved: 0, 
          visitsReassigned: 0 
        }
      };
    }

    return res.json({
      success: true,
      data: result,
      message: enableOptimization ? 
        `Generated ${result.clusters.length} optimized clusters` :
        `Generated ${result.clusters.length} raw clusters`
    });

  } catch (error: any) {
    console.error('generateOptimizedClusters error', error);
    return res.status(500).json({ 
      error: 'Failed to generate clusters', 
      details: error.message 
    });
  }
}
}

<|MERGE_RESOLUTION|>--- conflicted
+++ resolved
@@ -1,7 +1,7 @@
 import { Request, Response } from 'express';
 import { PrismaClient, RequestStatus } from '@prisma/client';
 import { ClusteringService } from '../services/clustering.service';
-<<<<<<< HEAD
+import { CarerService } from '../services/carer.service';
 import { ConstraintsService } from '../services/constraints.service';
 import { TravelService } from '../services/travel.service';
 
@@ -17,9 +17,6 @@
   longitude: number | null;
   clusterId?: string;
 }
-=======
-import { CarerService } from '../services/carer.service';
->>>>>>> b3db3559
 
 export class ClusterController {
   private clusteringService: ClusteringService;
@@ -46,12 +43,7 @@
         return res.status(401).json({ error: 'User not authenticated' });
       }
 
-<<<<<<< HEAD
-      const tenantId = user.tenantId.toString();
-      const { name, description, postcode, latitude, longitude } = req.body;
-=======
       const { name, description, postcode, latitude, longitude, location } = req.body;
->>>>>>> b3db3559
 
       if (!name) {
         return res.status(400).json({ error: 'name is required' });
@@ -361,22 +353,7 @@
         clusterId,
         clusterName: cluster.name,
         includeNearby,
-<<<<<<< HEAD
-        carers: carers.map((carer: Carer) => ({
-          id: carer.id,
-          firstName: carer.firstName,
-          lastName: carer.lastName,
-          email: carer.email,
-          phone: carer.phone,
-          skills: carer.skills,
-          maxTravelDistance: carer.maxTravelDistance,
-          latitude: carer.latitude,
-          longitude: carer.longitude,
-          isInCluster: carer.clusterId === clusterId
-        }))
-=======
         carerAssignments: carersWithDetails
->>>>>>> b3db3559
       });
     } catch (error: any) {
       console.error('getClusterCarers error', error);
