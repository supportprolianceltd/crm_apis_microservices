import { Request, Response } from 'express';
import { PrismaClient, RequestStatus } from '@prisma/client';
import { ClusteringService } from '../services/clustering.service';
<<<<<<< HEAD
import { ConstraintsService } from '../services/constraints.service';
import { TravelService } from '../services/travel.service';

interface Carer {
  id: string;
  firstName: string;
  lastName: string;
  email: string;
  phone: string;
  skills: string[];
  maxTravelDistance: number;
  latitude: number | null;
  longitude: number | null;
  clusterId?: string;
}
=======
import { CarerService } from '../services/carer.service';
>>>>>>> eaf22bfb

export class ClusterController {
  private clusteringService: ClusteringService;
  private constraintsService: ConstraintsService;
  private travelService: TravelService;

  constructor(private prisma: PrismaClient) {
    this.constraintsService = new ConstraintsService(prisma);
    this.travelService = new TravelService(prisma);
    this.clusteringService = new ClusteringService(
      prisma, 
      this.constraintsService, 
      this.travelService
    );
  }

  /**
   * Create a new cluster for the tenant
   */
  public async createCluster(req: Request, res: Response) {
    try {
      const user = req.user;
      if (!user) {
        return res.status(401).json({ error: 'User not authenticated' });
      }

<<<<<<< HEAD
      const tenantId = user.tenantId.toString();
      const { name, description, postcode, latitude, longitude } = req.body;
=======
      const { name, description, postcode, latitude, longitude, location } = req.body;
>>>>>>> eaf22bfb

      if (!name) {
        return res.status(400).json({ error: 'name is required' });
      }

    //   if (postcode && !this.isValidPostcode(postcode)) {
    //   return res.status(400).json({ error: 'Invalid postcode format' });
    // }

    let normalizedPostcode: string | null = null

     // Check for duplicate postcode within the same tenant
    if (postcode !== undefined && postcode !== null) {
       if (typeof postcode !== 'string') {
        return res.status(400).json({ error: 'postcode must be a string' });
      }
      // Normalize postcode for comparison (remove spaces, convert to uppercase)
      normalizedPostcode = postcode.trim().replace(/\s+/g, '').toUpperCase();
      
      const existingCluster = await (this.prisma as any).cluster.findFirst({
        where: {
          tenantId: tenantId.toString(),
          postcode: {
            equals: normalizedPostcode,
            mode: 'insensitive' // Case-insensitive comparison
          }
        }
      });

      if (existingCluster) {
        return res.status(409).json({ 
          error: 'A cluster with this postcode already exists',
          details: `Cluster "${existingCluster.name}" already uses postcode ${postcode}`
        });
      }
    }

      // Create cluster without PostGIS regionCenter first
      const created = await (this.prisma as any).cluster.create({
        data: {
          tenantId: tenantId.toString(),
          name,
          description: description || null,
          postcode: normalizedPostcode,
          latitude: typeof latitude === 'number' ? latitude : null,
          longitude: typeof longitude === 'number' ? longitude : null,
          location: location,
          radiusMeters: 5000,
          activeRequestCount: 0,
          totalRequestCount: 0,
          activeCarerCount: 0,
          totalCarerCount: 0,
          lastActivityAt: new Date()
        }
      });

      // If lat/lng provided, update PostGIS regionCenter via raw SQL
      if (latitude !== undefined && longitude !== undefined && latitude !== null && longitude !== null) {
        try {
          await this.prisma.$executeRaw`
            UPDATE clusters
            SET "regionCenter" = ST_SetSRID(ST_MakePoint(${longitude}, ${latitude}), 4326)::geography
            WHERE id = ${created.id}
          `;
        } catch (err) {
          console.error('Failed to set regionCenter for cluster', err);
        }
      }

      const cluster = await (this.prisma as any).cluster.findUnique({ where: { id: created.id } });

      return res.status(201).json(cluster);
    } catch (error: any) {
      console.error('createCluster error', error);
      return res.status(500).json({ error: 'Failed to create cluster', details: error?.message });
    }
  }

  /**
   * Get overview of all clusters for a tenant
   */
  public async getClusterOverview(req: Request, res: Response) {
    try {
      const tenantId = req.user?.tenantId;
      if (!tenantId) {
        return res.status(403).json({ error: 'tenantId missing from auth context' });
      }

      const analytics = await this.clusteringService.getClusterAnalytics(tenantId.toString());
      return res.json(analytics);
    } catch (error: any) {
      console.error('getClusterOverview error', error);
      return res.status(500).json({ error: 'Failed to fetch cluster overview', details: error?.message });
    }
  }

  /**
   * Get detailed information about a specific cluster
   */
  public async getClusterDetails(req: Request, res: Response) {
    try {
      const tenantId = req.user?.tenantId;
      if (!tenantId) {
        return res.status(403).json({ error: 'tenantId missing from auth context' });
      }

      const { clusterId } = req.params;
      if (!clusterId) {
        return res.status(400).json({ error: 'clusterId required in path' });
      }

      const cluster = await (this.prisma as any).cluster.findFirst({
        where: { id: clusterId, tenantId: tenantId.toString() },
        include: {
          requests: {
            where: { status: { in: ['PENDING', 'PROCESSING', 'MATCHED'] } },
            orderBy: { createdAt: 'desc' },
            take: 10
          }
          // REMOVED: carers inclusion
        }
      });

      if (!cluster) {
        return res.status(404).json({ error: 'Cluster not found' });
      }

      // Get carer assignments from clustering service
      const assignments = await this.clusteringService.getCarerAssignmentsInCluster(clusterId);
      
      // Get carer details from auth service
      const authHeader = req.headers.authorization as string | undefined;
      const token = authHeader && authHeader.startsWith('Bearer ') ? authHeader.split(' ')[1] : authHeader;
      const carerService = new CarerService();
      
      const carersWithDetails = await Promise.all(
        assignments.map(async (assignment) => {
          const carer = await carerService.getCarerById(token, assignment.carerId);
          return {
            assignmentId: assignment.id,
            carerId: assignment.carerId,
            assignedAt: assignment.assignedAt,
            carerDetails: carer ? {
              id: carer.id,
              firstName: carer.first_name,
              lastName: carer.last_name,
              email: carer.email,
              phone: carer.profile?.personal_phone || carer.profile?.work_phone || null,
              skills: carer.profile?.professional_qualifications || [],
              // Add other fields you need from auth service
            } : null
          };
        })
      );

      return res.json({
        ...cluster,
        carerAssignments: carersWithDetails
      });
    } catch (error: any) {
      console.error('getClusterDetails error', error);
      return res.status(500).json({ error: 'Failed to fetch cluster details', details: error?.message });
    }
  }

  /**
   * Remove carer from cluster
   */
  public async removeCarerFromCluster(req: Request, res: Response) {
    try {
      const tenantId = req.user?.tenantId;
      if (!tenantId) {
        return res.status(403).json({ error: 'tenantId missing from auth context' });
      }

      const { carerId } = req.params;

      await this.clusteringService.removeCarerFromCluster(tenantId.toString(), carerId);

      return res.json({
        carerId,
        message: 'Carer removed from cluster successfully'
      });
    } catch (error: any) {
      console.error('removeCarerFromCluster error', error);
      return res.status(500).json({ error: 'Failed to remove carer from cluster', details: error?.message });
    }
  }

  /**
   * Move carer to different cluster
   */
  public async moveCarerToCluster(req: Request, res: Response) {
    try {
      const tenantId = req.user?.tenantId;
      if (!tenantId) {
        return res.status(403).json({ error: 'tenantId missing from auth context' });
      }

      const { carerId } = req.params;
      const { newClusterId } = req.body;

      if (!newClusterId) {
        return res.status(400).json({ error: 'newClusterId required in body' });
      }

      const result = await this.clusteringService.moveCarerToCluster(
        tenantId.toString(), 
        carerId, 
        newClusterId
      );

      return res.json(result);
    } catch (error: any) {
      console.error('moveCarerToCluster error', error);
      return res.status(500).json({ error: 'Failed to move carer to cluster', details: error?.message });
    }
  }

  /**
   * Get carer's current cluster assignment
   */
  public async getCarerClusterAssignment(req: Request, res: Response) {
    try {
      const tenantId = req.user?.tenantId;
      if (!tenantId) {
        return res.status(403).json({ error: 'tenantId missing from auth context' });
      }

      const { carerId } = req.params;

      const assignment = await this.clusteringService.getCarerClusterAssignment(
        tenantId.toString(), 
        carerId
      );

      if (!assignment) {
        return res.status(404).json({ error: 'Carer cluster assignment not found' });
      }

      return res.json(assignment);
    } catch (error: any) {
      console.error('getCarerClusterAssignment error', error);
      return res.status(500).json({ error: 'Failed to fetch carer cluster assignment', details: error?.message });
    }
  }

  /**
   * Get carers available in a specific cluster
   */
  public async getClusterCarers(req: Request, res: Response) {
    try {
      const tenantId = req.user?.tenantId;
      if (!tenantId) {
        return res.status(403).json({ error: 'tenantId missing from auth context' });
      }

      const { clusterId } = req.params;
      const includeNearby = req.query.includeNearby === 'true';

      if (!clusterId) {
        return res.status(400).json({ error: 'clusterId required in path' });
      }

      // Verify cluster belongs to tenant
      const cluster = await (this.prisma as any).cluster.findFirst({
        where: { id: clusterId, tenantId: tenantId.toString() }
      });

      if (!cluster) {
        return res.status(404).json({ error: 'Cluster not found' });
      }

      // Use new method that returns assignments
      const assignments = await this.clusteringService.getCarerAssignmentsInClusterWithNearby(
        clusterId, 
        includeNearby
      );

      // Get carer details from auth service
      const authHeader = req.headers.authorization as string | undefined;
      const token = authHeader && authHeader.startsWith('Bearer ') ? authHeader.split(' ')[1] : authHeader;
      const carerService = new CarerService();
      
      const carersWithDetails = await Promise.all(
        assignments.map(async (assignment) => {
          const carer = await carerService.getCarerById(token, assignment.carerId);
          return {
            assignmentId: assignment.id,
            carerId: assignment.carerId,
            assignedAt: assignment.assignedAt,
            isInCluster: assignment.clusterId === clusterId,
            carerDetails: carer ? {
              id: carer.id,
              firstName: carer.first_name,
              lastName: carer.last_name,
              email: carer.email,
              phone: carer.profile?.personal_phone || carer.profile?.work_phone || null,
              skills: carer.profile?.professional_qualifications || [],
              // Add other fields from auth service
            } : null
          };
        })
      );

      return res.json({
        clusterId,
        clusterName: cluster.name,
        includeNearby,
<<<<<<< HEAD
        carers: carers.map((carer: Carer) => ({
          id: carer.id,
          firstName: carer.firstName,
          lastName: carer.lastName,
          email: carer.email,
          phone: carer.phone,
          skills: carer.skills,
          maxTravelDistance: carer.maxTravelDistance,
          latitude: carer.latitude,
          longitude: carer.longitude,
          isInCluster: carer.clusterId === clusterId
        }))
=======
        carerAssignments: carersWithDetails
>>>>>>> eaf22bfb
      });
    } catch (error: any) {
      console.error('getClusterCarers error', error);
      return res.status(500).json({ error: 'Failed to fetch cluster carers', details: error?.message });
    }
  }

  /**
   * Update cluster statistics manually (usually done automatically)
   */
  public async updateClusterStats(req: Request, res: Response) {
    try {
      const tenantId = req.user?.tenantId;
      if (!tenantId) {
        return res.status(403).json({ error: 'tenantId missing from auth context' });
      }

      const { clusterId } = req.params;
      if (!clusterId) {
        return res.status(400).json({ error: 'clusterId required in path' });
      }

      // Verify cluster belongs to tenant
      const cluster = await (this.prisma as any).cluster.findFirst({
        where: { id: clusterId, tenantId: tenantId.toString() }
      });

      if (!cluster) {
        return res.status(404).json({ error: 'Cluster not found' });
      }

      await this.clusteringService.updateClusterStats(clusterId);

      // Return updated cluster
      const updatedCluster = await (this.prisma as any).cluster.findUnique({
        where: { id: clusterId }
      });

      return res.json(updatedCluster);
    } catch (error: any) {
      console.error('updateClusterStats error', error);
      return res.status(500).json({ error: 'Failed to update cluster stats', details: error?.message });
    }
  }

  /**
   * Assign a carer to a cluster based on location
   */
  public async assignCarerToCluster(req: Request, res: Response) {
    try {
      const tenantId = req.user?.tenantId;
      if (!tenantId) {
        return res.status(403).json({ error: 'tenantId missing from auth context' });
      }

      const { carerId } = req.params;
      const { latitude, longitude } = req.body;

      if (!carerId) {
        return res.status(400).json({ error: 'carerId required in path' });
      }

      if (!latitude || !longitude) {
        return res.status(400).json({ error: 'latitude and longitude required in body' });
      }

      // Use auth-backed CarerService to validate carer identity and tenant
      const authHeader = req.headers.authorization as string | undefined;
      const token = authHeader && authHeader.startsWith('Bearer ') ? authHeader.split(' ')[1] : authHeader;
      const carerService = new CarerService();
      const carer = await carerService.getCarerById(token, carerId);

      if (!carer) {
        return res.status(404).json({ error: 'Carer not found in auth service' });
      }

      if (carer.tenantId !== tenantId.toString()) {
        return res.status(403).json({ error: 'Carer does not belong to tenant' });
      }

      const cluster = await this.clusteringService.assignCarerToCluster(tenantId.toString(), carerId, latitude, longitude);

      return res.json({
        carerId,
        clusterId: cluster?.id,
        clusterName: cluster?.name,
        message: 'Carer assigned to cluster successfully'
      });
    } catch (error: any) {
      console.error('assignCarerToCluster error', error);
      return res.status(500).json({ error: 'Failed to assign carer to cluster', details: error?.message });
    }
  }

  /**
   * Manually assign a request to a cluster
   * POST /clusters/:clusterId/assign-request/:requestId
   */
  public async assignRequestToCluster(req: Request, res: Response) {
    try {
      const tenantId = req.user?.tenantId;
      if (!tenantId) {
        return res.status(403).json({ error: 'tenantId missing from auth context' });
      }

      const { clusterId, requestId } = req.params as { clusterId?: string; requestId?: string };
      if (!clusterId || !requestId) {
        return res.status(400).json({ error: 'clusterId and requestId are required in path' });
      }

      // Verify cluster belongs to tenant
      const cluster = await (this.prisma as any).cluster.findFirst({ where: { id: clusterId, tenantId: tenantId.toString() } });
      if (!cluster) {
        return res.status(404).json({ error: 'Cluster not found' });
      }

        // Verify request belongs to tenant
        const existingRequest = await (this.prisma as any).externalRequest.findFirst({ where: { id: requestId, tenantId: tenantId.toString() } });
        if (!existingRequest) {
          return res.status(404).json({ error: 'Request not found' });
        }

        // Only allow assigning requests that are APPROVED
        if (existingRequest.status !== RequestStatus.APPROVED) {
          return res.status(400).json({ error: 'Only requests with status APPROVED can be assigned to a cluster' });
        }

      // Update the request with the clusterId
      const updatedRequest = await (this.prisma as any).externalRequest.update({
        where: { id: requestId },
        data: { clusterId }
      });

      // Update cluster statistics asynchronously
      this.clusteringService.updateClusterStats(clusterId).catch((err) => console.error('updateClusterStats after assignRequest failed', err));

      return res.json({
        success: true,
        data: updatedRequest,
        message: 'Request assigned to cluster successfully'
      });
    } catch (error: any) {
      console.error('assignRequestToCluster error', error);
      return res.status(500).json({ error: 'Failed to assign request to cluster', details: error?.message });
    }
  }

  // private isValidPostcode(postcode: string): boolean {
  //   // Basic UK postcode validation - adjust for your region if needed
  //   const ukPostcodeRegex = /^[A-Z]{1,2}[0-9][A-Z0-9]? ?[0-9][A-Z]{2}$/i;
  //   return ukPostcodeRegex.test(postcode.trim());
  // }

  /**
   * Update a cluster's metadata (name, description, postcode, radius, location)
   */
  public async updateCluster(req: Request, res: Response) {
    try {
      const tenantId = req.user?.tenantId;
      if (!tenantId) {
        return res.status(403).json({ error: 'tenantId missing from auth context' });
      }

      const { clusterId } = req.params as { clusterId?: string };
      if (!clusterId) {
        return res.status(400).json({ error: 'clusterId required in path' });
      }

      const { name, description, postcode, latitude, longitude, radiusMeters } = req.body;

      // Verify cluster belongs to tenant
      const existing = await (this.prisma as any).cluster.findFirst({ where: { id: clusterId, tenantId: tenantId.toString() } });
      if (!existing) {
        return res.status(404).json({ error: 'Cluster not found' });
      }

      const updateData: any = {};
      if (name !== undefined) updateData.name = name;
      if (description !== undefined) updateData.description = description || null;

      if (postcode !== undefined && postcode !== null) {
        if (typeof postcode !== 'string') {
          return res.status(400).json({ error: 'postcode must be a string' });
        }
        updateData.postcode = postcode.trim().replace(/\s+/g, '').toUpperCase();
      }

      if (radiusMeters !== undefined) {
        const parsed = Number(radiusMeters);
        if (Number.isNaN(parsed)) {
          return res.status(400).json({ error: 'radiusMeters must be a number' });
        }
        updateData.radiusMeters = parsed;
      }

      if (latitude !== undefined) updateData.latitude = typeof latitude === 'number' ? latitude : (latitude === null ? null : Number(latitude));
      if (longitude !== undefined) updateData.longitude = typeof longitude === 'number' ? longitude : (longitude === null ? null : Number(longitude));

      const updated = await (this.prisma as any).cluster.update({ where: { id: clusterId }, data: updateData });

      // If lat/lng provided, update PostGIS regionCenter via raw SQL
      if ((latitude !== undefined && latitude !== null) && (longitude !== undefined && longitude !== null)) {
        try {
          await this.prisma.$executeRaw`
            UPDATE clusters
            SET "regionCenter" = ST_SetSRID(ST_MakePoint(${Number(longitude)}, ${Number(latitude)}), 4326)::geography
            WHERE id = ${clusterId}
          `;
        } catch (err) {
          console.error('Failed to update regionCenter for cluster', err);
        }
      }

      const cluster = await (this.prisma as any).cluster.findUnique({ where: { id: clusterId } });
      return res.json(cluster);
    } catch (error: any) {
      console.error('updateCluster error', error);
      return res.status(500).json({ error: 'Failed to update cluster', details: error?.message });
    }
  }

  /**
   * Delete a cluster. Prevent deletion if cluster has active requests.
   */
  public async deleteCluster(req: Request, res: Response) {
    try {
      const tenantId = req.user?.tenantId;
      if (!tenantId) {
        return res.status(403).json({ error: 'tenantId missing from auth context' });
      }

      const { clusterId } = req.params as { clusterId?: string };
      if (!clusterId) {
        return res.status(400).json({ error: 'clusterId required in path' });
      }

      const cluster = await (this.prisma as any).cluster.findFirst({ where: { id: clusterId, tenantId: tenantId.toString() } });
      if (!cluster) {
        return res.status(404).json({ error: 'Cluster not found' });
      }

      // Prevent deletion if there are active or processing requests
      const activeRequests = await (this.prisma as any).externalRequest.count({ where: { clusterId, status: { in: [RequestStatus.PENDING, RequestStatus.PROCESSING, RequestStatus.MATCHED] } } });
      if (activeRequests > 0) {
        return res.status(400).json({ error: 'Cannot delete cluster with active requests', activeRequests });
      }

      await (this.prisma as any).cluster.delete({ where: { id: clusterId } });

      return res.json({ success: true, message: 'Cluster deleted' });
    } catch (error: any) {
      console.error('deleteCluster error', error);
      return res.status(500).json({ error: 'Failed to delete cluster', details: error?.message });
    }
  }



























// Add this method to your existing ClusterController

/**
 * Generate AI-powered clusters for a date range
 */
public async generateClusters(req: Request, res: Response) {
  try {
    const tenantId = req.user?.tenantId;
    if (!tenantId) {
      return res.status(403).json({ error: 'tenantId missing from auth context' });
    }

    const {
      startDate,
      endDate,
      maxTravelTime = 30,
      timeWindowTolerance = 15,
      minClusterSize = 2,
      maxClusterSize = 8,
      epsilon = 0.1,
      minPoints = 2
    } = req.body;

    if (!startDate || !endDate) {
      return res.status(400).json({ error: 'startDate and endDate are required' });
    }

    // Initialize services
    const constraintsService = new ConstraintsService(this.prisma);
    const travelService = new TravelService(this.prisma);
    const clusteringService = new ClusteringService(
      this.prisma, 
      constraintsService, 
      travelService
    );

    const params = {
      dateRange: {
        start: new Date(startDate),
        end: new Date(endDate)
      },
      maxTravelTime,
      timeWindowTolerance,
      minClusterSize,
      maxClusterSize,
      epsilon,
      minPoints
    };

    const clusters = await clusteringService.generateClusters(tenantId.toString(), params);

    // Create actual cluster records in database
    const createdClusters = await this.createClusterRecords(tenantId.toString(), clusters);

    return res.json({
      success: true,
      data: {
        clusters: createdClusters,
        summary: {
          totalClusters: clusters.length,
          totalVisits: clusters.reduce((sum, cluster) => sum + cluster.visits.length, 0),
          averageClusterSize: clusters.length > 0 
            ? clusters.reduce((sum, cluster) => sum + cluster.visits.length, 0) / clusters.length 
            : 0
        }
      }
    });

  } catch (error: any) {
    console.error('generateClusters error', error);
    return res.status(500).json({ 
      error: 'Failed to generate clusters', 
      details: error.message 
    });
  }
}

/**
 * Create actual cluster records in database from generated clusters
 */
private async createClusterRecords(tenantId: string, clusters: any[]) {
  const createdClusters = [];

  for (const cluster of clusters) {
    // Create cluster record
    const clusterRecord = await (this.prisma as any).cluster.create({
      data: {
        tenantId,
        name: cluster.name,
        latitude: cluster.centroid.latitude,
        longitude: cluster.centroid.longitude,
        radiusMeters: 5000,
        activeRequestCount: cluster.visits.length,
        totalRequestCount: cluster.visits.length,
        activeCarerCount: cluster.metrics.suggestedCarers.length,
        totalCarerCount: cluster.metrics.suggestedCarers.length,
        lastActivityAt: new Date()
      }
    });

    // Update PostGIS regionCenter
    try {
      await this.prisma.$executeRaw`
        UPDATE clusters 
        SET "regionCenter" = ST_SetSRID(ST_MakePoint(${cluster.centroid.longitude}, ${cluster.centroid.latitude}), 4326)::geography
        WHERE id = ${clusterRecord.id}
      `;
    } catch (error) {
      console.error('Failed to update cluster regionCenter:', error);
    }

    // Assign visits to cluster
    for (const visit of cluster.visits) {
      await (this.prisma as any).externalRequest.update({
        where: { id: visit.id },
        data: { clusterId: clusterRecord.id }
      });
    }

    createdClusters.push({
      ...clusterRecord,
      metrics: cluster.metrics,
      visits: cluster.visits
    });
  }

  return createdClusters;
}


/**
 * Generate OPTIMIZED AI-powered clusters
 */
public async generateOptimizedClusters(req: Request, res: Response) {
  try {
    const tenantId = req.user?.tenantId;
    if (!tenantId) {
      return res.status(403).json({ error: 'tenantId missing from auth context' });
    }

    const {
      startDate,
      endDate,
      maxTravelTime = 30,
      timeWindowTolerance = 15,
      minClusterSize = 2,
      maxClusterSize = 8,
      epsilon = 0.1,
      minPoints = 2,
      enableOptimization = true
    } = req.body;

    if (!startDate || !endDate) {
      return res.status(400).json({ error: 'startDate and endDate are required' });
    }

    // Initialize services
    const constraintsService = new ConstraintsService(this.prisma);
    const travelService = new TravelService(this.prisma);
    const clusteringService = new ClusteringService(
      this.prisma, 
      constraintsService, 
      travelService
    );

    const params = {
      dateRange: {
        start: new Date(startDate),
        end: new Date(endDate)
      },
      maxTravelTime,
      timeWindowTolerance,
      minClusterSize,
      maxClusterSize,
      epsilon,
      minPoints,
      enableOptimization
    };

    let result;
    if (enableOptimization) {
      // Use the optimized method
      result = await clusteringService.generateOptimizedClusters(tenantId.toString(), params);
    } else {
      // Use regular method and create compatible result structure
      const clusters = await clusteringService.generateClusters(tenantId.toString(), params);
      const metrics = clusteringService.calculateOverallQualityMetrics(clusters);
      
      result = {
        clusters,
        metrics: {
          before: metrics,
          after: metrics,
          improvements: {
            geographicCompactness: 0,
            timeWindowCohesion: 0,
            carerFitScore: 0,
            workloadBalance: 0
          }
        },
        actions: { 
          clustersSplit: 0, 
          clustersMerged: 0, 
          outliersRemoved: 0, 
          visitsReassigned: 0 
        }
      };
    }

    return res.json({
      success: true,
      data: result,
      message: enableOptimization ? 
        `Generated ${result.clusters.length} optimized clusters` :
        `Generated ${result.clusters.length} raw clusters`
    });

  } catch (error: any) {
    console.error('generateOptimizedClusters error', error);
    return res.status(500).json({ 
      error: 'Failed to generate clusters', 
      details: error.message 
    });
  }
}
}

<|MERGE_RESOLUTION|>--- conflicted
+++ resolved
@@ -1,7 +1,6 @@
 import { Request, Response } from 'express';
 import { PrismaClient, RequestStatus } from '@prisma/client';
 import { ClusteringService } from '../services/clustering.service';
-<<<<<<< HEAD
 import { ConstraintsService } from '../services/constraints.service';
 import { TravelService } from '../services/travel.service';
 
@@ -17,9 +16,7 @@
   longitude: number | null;
   clusterId?: string;
 }
-=======
 import { CarerService } from '../services/carer.service';
->>>>>>> eaf22bfb
 
 export class ClusterController {
   private clusteringService: ClusteringService;
@@ -46,12 +43,9 @@
         return res.status(401).json({ error: 'User not authenticated' });
       }
 
-<<<<<<< HEAD
       const tenantId = user.tenantId.toString();
       const { name, description, postcode, latitude, longitude } = req.body;
-=======
       const { name, description, postcode, latitude, longitude, location } = req.body;
->>>>>>> eaf22bfb
 
       if (!name) {
         return res.status(400).json({ error: 'name is required' });
@@ -361,7 +355,6 @@
         clusterId,
         clusterName: cluster.name,
         includeNearby,
-<<<<<<< HEAD
         carers: carers.map((carer: Carer) => ({
           id: carer.id,
           firstName: carer.firstName,
@@ -374,9 +367,7 @@
           longitude: carer.longitude,
           isInCluster: carer.clusterId === clusterId
         }))
-=======
         carerAssignments: carersWithDetails
->>>>>>> eaf22bfb
       });
     } catch (error: any) {
       console.error('getClusterCarers error', error);
