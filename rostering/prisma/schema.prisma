// This is your Prisma schema file,
// learn more about it in the docs: https://pris.ly/d/prisma-schema

generator client {
  provider        = "prisma-client-js"
  previewFeatures = ["postgresqlExtensions"]
}

datasource db {
  provider   = "postgresql"
  url        = env("DATABASE_URL")
  extensions = [postgis]
}

// ─────────────────────────────────────────────
// CORE MODELS
// ─────────────────────────────────────────────

model ExternalRequest {
  id                 String                                 @id @default(cuid())
  tenantId           String
  subject            String
  content            String                                 @db.Text
  requestorEmail     String
  requestorName      String?
  requestorPhone     String?
  address            String
  postcode           String
  location           Unsupported("geography(POINT, 4326)")?
  latitude           Float?
  longitude          Float?
  urgency            RequestUrgency                         @default(MEDIUM)
  status             RequestStatus                          @default(PENDING)
  requirements       String?                                @db.Text
  estimatedDuration  Int?
  scheduledStartTime DateTime?
  scheduledEndTime   DateTime?
  notes              String?                                @db.Text
  emailMessageId     String?
  emailThreadId      String?
  approvedBy         String?
  approvedAt         DateTime?
  sendToRostering    Boolean

  clusterId          String?
  cluster            Cluster?                               @relation(fields: [clusterId], references: [id])

  matches            RequestCarerMatch[]
  timesheetEntries   TimesheetEntry[]
  invoiceLineItems   InvoiceLineItem[]
  assignments Assignment[] @relation("VisitAssignments")

  createdAt          DateTime  @default(now())
  updatedAt          DateTime  @updatedAt
  processedAt        DateTime?

<<<<<<< HEAD
=======
  // Audit fields
  createdAt   DateTime  @default(now())
  updatedAt   DateTime  @updatedAt
  processedAt DateTime?

>>>>>>> b3db3559
  @@index([tenantId])
  @@index([status])
  @@index([urgency])
  @@index([postcode])
  @@index([createdAt])
  @@index([scheduledStartTime])
  @@index([clusterId])
  @@map("external_requests")
}

model Carer {
<<<<<<< HEAD
  id                 String                                 @id @default(cuid())
  tenantId           String
  email              String
  firstName          String
  lastName           String
  phone              String?
  address            String
  postcode           String
  country            String?
  location           Unsupported("geography(POINT, 4326)")?
  latitude           Float?
  longitude          Float?

  isActive           Boolean  @default(true)
  maxTravelDistance  Int      @default(10000)
  availabilityHours  Json?
  skills             String[]
  languages          String[]

  qualification      String?
  experience         Int?
  hourlyRate         Float?
  authUserId         String?

  clusterId          String?
  cluster            Cluster? @relation(fields: [clusterId], references: [id])

  matches            RequestCarerMatch[]
  timesheets         Timesheet[]
  payslips           Payslip[]
  publishedAssignments PublishedAssignment[]
  assignments Assignment[] @relation("CarerAssignments")

  createdAt          DateTime @default(now())
  updatedAt          DateTime @updatedAt
=======
  id        String                                 @id @default(cuid())
  tenantId  String
  email     String
  firstName String
  lastName  String
  phone     String?
  address   String
  postcode  String
  country   String? // Country for geocoding
  location  Unsupported("geography(POINT, 4326)")?
  latitude  Float?
  longitude Float?

  // Availability and preferences
  isActive          Boolean  @default(true)
  maxTravelDistance Int      @default(10000) // in meters
  availabilityHours Json? // Flexible JSON structure for availability
  skills            String[] // Array of skills/specializations
  languages         String[] // Languages spoken

  // Professional details
  qualification String?
  experience    Int? // years of experience
  hourlyRate    Float?

  // Auth service reference
  authUserId String? // Reference to user ID in auth service

  // Clustering
  clusterId String?
  cluster   Cluster? @relation(fields: [clusterId], references: [id])

  // Relationships
  // NOTE: removed `matches` relation to RequestCarerMatch because matches now store external carer IDs

  // Audit fields
  createdAt DateTime @default(now())
  updatedAt DateTime @updatedAt
>>>>>>> b3db3559

  @@unique([tenantId, email])
  @@index([tenantId])
  @@index([isActive])
  @@index([postcode])
  @@index([skills])
  @@index([clusterId])
  @@map("carers")
}

model ClusterAssignment {
  id         String   @id @default(cuid())
  carerId    String // Reference to auth service carer ID
  clusterId  String
  tenantId   String
  assignedAt DateTime @default(now())
  updatedAt  DateTime @updatedAt

  // Relationships
  cluster Cluster @relation(fields: [clusterId], references: [id], onDelete: Cascade)

  @@unique([carerId, tenantId]) // One carer per tenant
  @@index([carerId])
  @@index([clusterId])
  @@index([tenantId])
  @@index([assignedAt])
}

model RequestCarerMatch {
  id                 String   @id @default(cuid())
  tenantId           String

<<<<<<< HEAD
  requestId          String
  request            ExternalRequest @relation(fields: [requestId], references: [id], onDelete: Cascade)
  carerId            String
  carer              Carer    @relation(fields: [carerId], references: [id], onDelete: Cascade)
=======
  carerId String
>>>>>>> b3db3559

  distance           Float
  matchScore         Float
  status             MatchStatus @default(PENDING)

  respondedAt        DateTime?
  response           MatchResponse?
  responseNotes      String?
  notificationSent   Boolean @default(false)

  createdAt          DateTime @default(now())
  updatedAt          DateTime @updatedAt

  @@unique([requestId, carerId])
  @@index([tenantId])
  @@index([status])
  @@index([createdAt])
  @@index([distance])
  @@map("request_carer_matches")
}

model EmailProcessingLog {
  id                 String           @id @default(cuid())
  tenantId           String
  messageId          String
  subject            String
  fromAddress        String
  processedAt        DateTime         @default(now())
  status             ProcessingStatus
  errorMessage       String?
  requestId          String?

  @@unique([tenantId, messageId])
  @@index([tenantId])
  @@index([processedAt])
  @@index([status])
  @@map("email_processing_logs")
}

model GeocodingCache {
  id                 String                                @id @default(cuid())
  address            String                                @unique
  postcode           String?
  latitude           Float
  longitude          Float
  location           Unsupported("geography(POINT, 4326)")
  confidence         Float?
  source             String                                @default("nominatim")

  createdAt          DateTime @default(now())
  updatedAt          DateTime @updatedAt

  @@index([postcode])
  @@map("geocoding_cache")
}

model TenantEmailConfig {
  id                 String @id @default(cuid())
  tenantId           String @unique
  imapHost           String
  imapPort           Int     @default(993)
  imapUser           String
  imapPassword       String
  imapTls            Boolean @default(true)

  isActive           Boolean   @default(true)
  pollInterval       Int       @default(300)
  lastChecked        DateTime?

  createdAt          DateTime @default(now())
  updatedAt          DateTime @updatedAt

  @@map("tenant_email_configs")
}

model Cluster {
<<<<<<< HEAD
  id                 String  @id @default(cuid())
  tenantId           String
  name               String
  description        String?
  postcode           String?

  regionCenter       Unsupported("geography(POINT, 4326)")?
  latitude           Float?
  longitude          Float?
  radiusMeters       Int @default(5000)

=======
  id          String  @id @default(cuid())
  tenantId    String
  name        String // e.g., "North London Central", "Birmingham East"
  description String?
  postcode    String?
  location    String

  // Geographic center
  regionCenter Unsupported("geography(POINT, 4326)")?
  latitude     Float?
  longitude    Float?
  radiusMeters Int                                    @default(5000) // 5km default radius

  // Cluster statistics (auto-updated)
>>>>>>> b3db3559
  activeRequestCount Int @default(0)
  totalRequestCount  Int @default(0)
  activeCarerCount   Int @default(0)
  totalCarerCount    Int @default(0)

  averageMatchTime   Int?
  lastActivityAt     DateTime?

<<<<<<< HEAD
  requests           ExternalRequest[]
  carers             Carer[]
=======
  // Relationships
  requests           ExternalRequest[]
  carers             Carer[]
  clusterAssignments ClusterAssignment[]
>>>>>>> b3db3559

  createdAt          DateTime @default(now())
  updatedAt          DateTime @updatedAt

  @@index([tenantId])
  @@index([latitude, longitude])
  @@index([tenantId, activeRequestCount])
  @@index([tenantId, activeCarerCount])
  @@map("clusters")
}

// ─────────────────────────────────────────────
// CARE PLAN MODELS
// ─────────────────────────────────────────────

model CarePlan {
  id                   String         @id @default(cuid())
  tenantId             String
  clientId             String
  title                String
  description          String?
  startDate            DateTime?
  endDate              DateTime?
  status               CarePlanStatus @default(ACTIVE)

  carers               CarePlanCarer[]
  riskAssessment       RiskAssessment?
  personalCare         PersonalCare?
  everydayActivityPlan EverydayActivityPlan?
  fallsAndMobility     FallsAndMobility?
  medicalInfo          MedicalInformation?
  psychologicalInfo    PsychologicalInformation?
  foodHydration        FoodNutritionHydration?
  routine              RoutinePreference?
  cultureValues        CultureValues?
  bodyMap              BodyMap?
  movingHandling       MovingHandling?
  legalRequirement     LegalRequirement?
  careRequirements     CareRequirements?

  tasks                Task[]

  createdAt            DateTime @default(now())
  updatedAt            DateTime @updatedAt

  @@index([tenantId])
  @@index([tenantId, clientId])
}

model CarePlanCarer {
  id         String @id @default(cuid())
  tenantId   String
  carePlanId String
  carerId    String

  carePlan   CarePlan @relation(fields: [carePlanId], references: [id], onDelete: Cascade)

  @@unique([tenantId, carePlanId, carerId])
  @@index([tenantId])
}

model RiskAssessment {
  id                        String   @id @default(cuid())
  tenantId                  String
  carePlanId                String   @unique
  primarySupportNeed        String?
  riskFactorsAndAlerts      String[] @default([])
  details                   String?
  areasRequiringSupport     String[] @default([])
  homeLayout                String?
  safetyFeaturesPresent     String[] @default([])
  hazards                   String[] @default([])
  accessibilityNeeds        String[] @default([])
  loneWorkerConsideration   Boolean?
  riskAssessmentAndTraining String?

  carePlan                  CarePlan @relation(fields: [carePlanId], references: [id], onDelete: Cascade)

  @@index([tenantId])
  @@index([carePlanId])
}

model PersonalCare {
  id                       String            @id @default(cuid())
  tenantId                 String
  carePlanId               String            @unique
  bathingAndShowering      BathingAssistance
  oralHygiene              String
  maintainThemselves       String
  dressThemselves          String
  groomingNeeds            String[]          @default([])
  toiletUsage              String
  bowelControl             String
  bladderControl           String
  toiletingSupport         String
  additionalNotes          String            @db.Text
  continenceCare           String
  mobilityAssistance       String
  preferredLanguage        String
  communicationStyleNeeds  String

  carePlan                 CarePlan @relation(fields: [carePlanId], references: [id], onDelete: Cascade)

  @@index([tenantId])
  @@index([carePlanId])
}

model EverydayActivityPlan {
  id                            String @id @default(cuid())
  tenantId                      String
  carePlanId                    String @unique
  canTheyShop                   String
  canTheyCall                   String
  canTheyWash                   String
  additionalNotes               String @db.Text
  communityAccessNeeds          String
  ExerciseandMobilityActivities String

  carePlan                      CarePlan @relation(fields: [carePlanId], references: [id], onDelete: Cascade)

  @@index([tenantId])
  @@index([carePlanId])
}

model FallsAndMobility {
  id                      String          @id @default(cuid())
  tenantId                String
  carePlanId              String          @unique
  fallenBefore            Boolean         @default(false)
  timesFallen             Int
  mobilityLevel           MobilityLevel
  mobilitySupport         MobilitySupport
  otherMobilitySupport    String?
  activeAsTheyLikeToBe    String
  canTransfer             String
  canuseStairs            String
  canTravelAlone          String
  mobilityAdditionalNotes String          @db.Text
  visionStatus            String
  speechStatus            String
  hearingStatus           String
  sensoryAdditionalNotes  String          @db.Text

  carePlan                CarePlan @relation(fields: [carePlanId], references: [id], onDelete: Cascade)

  @@index([tenantId])
  @@index([carePlanId])
}

model MedicalInformation {
  id                            String  @id @default(cuid())
  tenantId                      String
  carePlanId                    String  @unique
  primaryDiagnosis              String
  primaryAdditionalNotes        String  @db.Text
  secondaryDiagnoses            String
  secondaryAdditionalNotes      String  @db.Text
  pastMedicalHistory            String
  medicalSupport                Boolean @default(false)
  breathingDifficulty           Boolean @default(false)
  breathingSupportNeed          String
  useAirWayManagementEquipment  Boolean @default(false)
  specifyAirwayEquipment        String?
  airwayEquipmentRisk           String?
  airWayEquipmentMitigationPlan String
  haveSkinPressureSores         Boolean @default(false)
  skinPressureConcerningIssues  Boolean @default(false)
  skinAdditionalInformation     String? @db.Text
  currentHealthStatus           String

  raisedSafeGuardingIssue           Boolean         @default(false)
  safeGuardingAdditionalInformation String?         @db.Text
  medications                       Medication[]
  primaryDoctor                     String
  supportContactPhone               String
  specialistContact                 String
  HospitalContact                   String
  EmergencyCareNotes                String
  medicalReportUpload               String?
  knownAllergies                    Boolean         @default(false)
  clientAllergies                   ClientAllergy[]

  carePlan CarePlan @relation(fields: [carePlanId], references: [id], onDelete: Cascade)

  @@index([tenantId])
  @@index([carePlanId])
}

model ClientAllergy {
  id                         String   @id @default(cuid())
  tenantId                   String
  medicalInfoId              String
  allergy                    String
  severity                   String
  allergyDetails             String
  allergyMedicationFrequency String
  allergyMedicationName      String
  allergyMedicationDosage    String
  Appointments               DateTime
  knownTrigger               String

  medicalInfo                MedicalInformation @relation(fields: [medicalInfoId], references: [id], onDelete: Cascade)

  @@index([tenantId])
  @@index([medicalInfoId])
}

model Medication {
  id            String @id @default(cuid())
  tenantId      String
  medicalInfoId String

  drugName      String
  dosage        String
  frequency     String

  medicalInfo   MedicalInformation @relation(fields: [medicalInfoId], references: [id], onDelete: Cascade)

  @@index([tenantId])
  @@index([medicalInfoId])
}

model PsychologicalInformation {
  id                          String  @id @default(cuid())
  tenantId                    String
  carePlanId                  String  @unique
  healthLevelSatisfaction     String
  healthMotivationalLevel     String
  sleepMood                   String
  specifySleepMood            String
  sleepStatus                 String
  anyoneWorriedAboutMemory    Boolean @default(false)
  memoryStatus                String
  specifyMemoryStatus         String
  canTheyDoHouseKeeping       String
  houseKeepingSupport         Boolean @default(false)
  houseKeepingAdditionalNotes String  @db.Text

  carePlan                    CarePlan @relation(fields: [carePlanId], references: [id], onDelete: Cascade)

  @@index([tenantId])
  @@index([carePlanId])
}

model FoodNutritionHydration {
  id                                    String  @id @default(cuid())
  tenantId                              String
  carePlanId                            String  @unique
  dietaryRequirements                   String
  foodOrDrinkAllergies                  Boolean @default(false)
  foodAllergiesSpecification            String
  allergiesImpact                       String
  favouriteFoods                        String
  foodTextures                          String
  appetiteLevel                         String
  swallowingDifficulties                String
  medicationsAffectingSwallowing        String
  specifyMedicationsAffectingSwallowing String
  canFeedSelf                           String
  canPrepareLightMeals                  String
  canCookMeals                          String
  clientFoodGiver                       String
  mealtimeSupport                       String
  hydrationSchedule                     String
  strongDislikes                        String
  fluidPreferences                      String

  carePlan                              CarePlan @relation(fields: [carePlanId], references: [id], onDelete: Cascade)

  @@index([tenantId])
  @@index([carePlanId])
}

model RoutinePreference {
  id                             String           @id @default(cuid())
  tenantId                       String
  carePlanId                     String           @unique
  PersonalBiography              String
  haveJob                        Boolean          @default(false)
  aboutJob                       String
  haveImportantPerson            Boolean          @default(false)
  aboutImportantPerson           String
  significantPersonHasLocation   Boolean          @default(false)
  importantPersonLocationEffects String
  canMaintainOralHygiene         String
  careGiverGenderPreference      GenderPreference @default(NO_PREFERENCE)
  autonomyPreference             String
  dailyRoutine                   String
  haveSpecificImportantRoutine   Boolean          @default(false)
  haveDislikes                   Boolean          @default(false)
  dislikesEffect                 String
  haveHobbiesRoutines            Boolean          @default(false)
  hobbiesRoutinesEffect          String

  carePlan                       CarePlan @relation(fields: [carePlanId], references: [id], onDelete: Cascade)

  @@index([tenantId])
  @@index([carePlanId])
}

model CultureValues {
  id                                  String   @id @default(cuid())
  tenantId                            String
  carePlanId                          String   @unique
  religiousBackground                 String
  ethnicGroup                         String
  culturalAccommodation               String
  sexualityandRelationshipPreferences String
  sexImpartingCareNeeds               String
  preferredLanguage                   String
  communicationStyleNeeds             String[] @default([])
  preferredMethodOfCommunication      String
  keyFamilyMembers                    String
  receivesInformalCare                Boolean  @default(false)
  informalCareByWho                   String?
  supportMethodByInformalCare         String?
  concernsOnInformalCare              String?
  specifyConcernsOnInformalCare       String
  receivesFormalCare                  Boolean  @default(false)
  specifyFormalCare                   String?
  socialGroupAndCommunity             String
  emotionalSupportNeeds               String[] @default([])
  mentalWellbeingTracking             Boolean  @default(false)

  carePlan                            CarePlan @relation(fields: [carePlanId], references: [id], onDelete: Cascade)

  @@index([tenantId])
  @@index([carePlanId])
}

model BodyMap {
  id                          String   @id @default(cuid())
  tenantId                    String
  carePlanId                  String   @unique
  visitFrequency              String
  carePlanReviewDate          DateTime
  invoicingCycle              String
  fundingAndInsuranceDetails  String
  assignedCareManager         String
  initialClinicalObservations Boolean  @default(false)
  initialSkinIntegrity        Boolean  @default(false)
  type                        String
  size                        String
  locationDescription         String
  dateFirstObserved           DateTime
  weight                      String
  height                      String

  carePlan                    CarePlan @relation(fields: [carePlanId], references: [id], onDelete: Cascade)

  @@index([tenantId])
  @@index([carePlanId])
}

model MovingHandling {
  id                              String      @id @default(cuid())
  tenantId                        String
  carePlanId                      String      @unique
  equipmentsNeeds                 String
  anyPainDuringRestingAndMovement String
  anyCognitiveImpairment          String
  behaviouralChanges              Boolean     @default(false)
  describeBehaviouralChanges      String
  walkIndependently               Boolean     @default(false)
  manageStairs                    Boolean     @default(false)
  sittingToStandingDependence     String
  limitedSittingBalance           Boolean     @default(false)
  turnInBed                       Boolean     @default(false)
  lyingToSittingDependence        Boolean     @default(false)
  gettingUpFromChairDependence    String
  bathOrShower                    String
  chairToCommodeOrBed             Boolean     @default(false)
  profilingBedAndMattress         Boolean     @default(false)
  transferRisks                   String[]    @default([])
  behaviouralChallenges           String[]    @default([])
  riskManagementPlan              String
  locationRiskReview              String
  EvacuationPlanRequired          Boolean     @default(false)
  dailyGoal                       String
  IntakeLog                       IntakeLog[]

  carePlan                        CarePlan @relation(fields: [carePlanId], references: [id], onDelete: Cascade)

  @@index([tenantId])
  @@index([carePlanId])
}

model IntakeLog {
  id               String  @id @default(cuid())
  tenantId         String
  movingHandlingId String
  time             String
  amount           String
  notes            String?

  MovingHandling   MovingHandling @relation(fields: [movingHandlingId], references: [id], onDelete: Cascade)

  @@index([tenantId])
  @@index([movingHandlingId])
}

model CareRequirements {
  id         String @id @default(cuid())
  tenantId   String
  carePlanId String @unique
  careType   String

<<<<<<< HEAD
  carePlan   CarePlan @relation(fields: [carePlanId], references: [id], onDelete: Cascade)
=======
  // Normalized schedule: one AgreedCareSchedule per day for this CareRequirements
  schedules AgreedCareSchedule[]

  carePlan CarePlan @relation(fields: [carePlanId], references: [id], onDelete: Cascade)
>>>>>>> b3db3559

  @@index([tenantId])
  @@index([carePlanId])
}

// Enum for days of week used by AgreedCareSchedule
enum DayOfWeek {
  MONDAY
  TUESDAY
  WEDNESDAY
  THURSDAY
  FRIDAY
  SATURDAY
  SUNDAY
}

model AgreedCareSchedule {
  id                 String    @id @default(cuid())
  tenantId           String
  careRequirementsId String
  day                DayOfWeek
  enabled            Boolean   @default(false)
  lunchStart         String? // e.g. "13:00"
  lunchEnd           String? // e.g. "14:00"
  createdAt          DateTime  @default(now())
  updatedAt          DateTime  @updatedAt

  // Relations
  careRequirements CareRequirements @relation(fields: [careRequirementsId], references: [id], onDelete: Cascade)
  slots            AgreedCareSlot[]

  @@unique([careRequirementsId, day])
  @@index([tenantId])
  @@index([careRequirementsId])
}

model AgreedCareSlot {
  id         String   @id @default(cuid())
  scheduleId String
  // time values stored as HH:MM strings to match frontend payload
  startTime  String
  endTime    String
  externalId String? // original client-provided id like "monday-default-0"
  position   Int? // ordering index within the day's slots
  createdAt  DateTime @default(now())
  updatedAt  DateTime @updatedAt

  // Relations
  schedule AgreedCareSchedule @relation(fields: [scheduleId], references: [id], onDelete: Cascade)

  @@index([scheduleId])
}

model LegalRequirement {
  id                            String   @id @default(cuid())
  tenantId                      String
  carePlanId                    String   @unique
  attorneyInPlace               Boolean  @default(false)
  attorneyType                  String
  attorneyName                  String
  attorneyContact               String
  attorneyEmail                 String
  solicitor                     String
  certificateNumber             String
  certificateUpload             String?
  digitalConsentsAndPermissions String[] @default([])
  consertUpload                 String?

  carePlan                      CarePlan @relation(fields: [carePlanId], references: [id], onDelete: Cascade)

  @@index([tenantId])
  @@index([carePlanId])
}

model Task {
  id             String @id @default(cuid())
  tenantId       String
  carePlanId     String
  relatedTable   String
  relatedId      String
  title          String
  description    String     @db.Text
  status         TaskStatus @default(PENDING)
  riskCategory   String[]   @default([])
  riskFrequency  String
  startDate      DateTime?
  dueDate        DateTime?
  completedAt    DateTime?
  createdBy      String?
  additionalNotes String?    @db.Text

  carePlan       CarePlan @relation(fields: [carePlanId], references: [id], onDelete: Cascade)

  createdAt      DateTime @default(now())
  updatedAt      DateTime @updatedAt

  @@index([tenantId])
  @@index([carePlanId])
  @@index([relatedTable, relatedId])
  @@index([status])
  @@index([dueDate])
  @@map("tasks")
}

// ─────────────────────────────────────────────
// ROSTERING & SCHEDULING
// ─────────────────────────────────────────────



model RosteringConstraints {
  id                      String   @id @default(cuid())
  tenantId                String   @map("tenant_id")
  name                    String   @default("Default Rules")

  wtdMaxHoursPerWeek      Int      @default(48) @map("wtd_max_hours_per_week")
  restPeriodHours         Int      @default(11) @map("rest_period_hours")
  bufferMinutes           Int      @default(5)  @map("buffer_minutes")
  travelMaxMinutes        Int      @default(20) @map("travel_max_minutes")
  continuityTargetPercent Int      @default(85) @map("continuity_target_percent")

  maxDailyHours           Int?     @default(10) @map("max_daily_hours")
  minRestBetweenVisits    Int?     @default(0)  @map("min_rest_between_visits")
  maxTravelTimePerVisit   Int?     @default(60) @map("max_travel_time_per_visit")

  isActive                Boolean? @default(true) @map("is_active")
  createdBy               String?  @map("created_by")
  
  // NEW FIELDS FOR UPDATE TRACKING
  updatedBy               String?  @map("updated_by")
  updatedByEmail          String?  @map("updated_by_email")
  updatedByFirstName      String?  @map("updated_by_first_name")
  updatedByLastName       String?  @map("updated_by_last_name")

  createdAt               DateTime @default(now()) @map("created_at")
  updatedAt               DateTime @updatedAt @map("updated_at")

  @@unique([tenantId, name])
  @@map("rostering_constraints")
}


model TravelMatrixCache {
  id                     String   @id @default(cuid())
  fromPostcode           String   @map("from_postcode")
  toPostcode             String   @map("to_postcode")
  distanceMeters         Int?     @map("distance_meters")
  durationSeconds        Int?     @map("duration_seconds")
  trafficDurationSeconds Int?     @map("traffic_duration_seconds")
  mode                   String   @default("driving")
  calculatedAt           DateTime @default(now()) @map("calculated_at")

  @@unique([fromPostcode, toPostcode, mode])
  @@map("travel_matrix_cache")
}

// ─────────────────────────────────────────────
// ROSTER GENERATION
// ─────────────────────────────────────────────

model Roster {
  id                 String   @id @default(cuid())
  tenantId           String   @map("tenant_id")
  name               String
  description        String?
  strategy           RosterStrategy @default(BALANCED)
  startDate          DateTime @map("start_date")
  endDate            DateTime @map("end_date")
  createdBy          String   @map("created_by")
  createdAt          DateTime @default(now()) @map("created_at")
  updatedAt          DateTime @updatedAt @map("updated_at")
  status             RosterStatus @default(DRAFT)
  publishedAt        DateTime? @map("published_at")

  totalAssignments   Int @default(0) @map("total_assignments")
  totalTravelMinutes Int @default(0) @map("total_travel_minutes")
  continuityScore    Float @default(0) @map("continuity_score")
  qualityScore       Float @default(0) @map("quality_score")

  assignments        Assignment[]
  publications       RosterPublication[]

  @@index([tenantId])
  @@index([startDate, endDate])
  @@index([status])
  @@map("rosters")
}

model Assignment {
  id                String   @id @default(cuid())
  tenantId          String   @map("tenant_id")
  rosterId          String   @map("roster_id")
  visitId           String   @map("visit_id")
  carerId           String   @map("carer_id")
  scheduledTime     DateTime @map("scheduled_time")
  estimatedEndTime  DateTime @map("estimated_end_time")
  actualDuration    Int?     @map("actual_duration")
  travelFromPrevious Int @default(0) @map("travel_from_previous")
  travelDistance     Float? @map("travel_distance")
  wtdCompliant      Boolean @default(true) @map("wtd_compliant")
  restPeriodOK      Boolean @default(true) @map("rest_period_ok")
  travelTimeOK      Boolean @default(true) @map("travel_time_ok")
  skillsMatch       Boolean @default(true) @map("skills_match")
  warnings          String[] @default([])
  status            AssignmentStatus @default(PENDING)
  acceptedAt        DateTime? @map("accepted_at")
  declinedAt        DateTime? @map("declined_at")
  declineReason     String?   @map("decline_reason")
  
  // NEW FIELDS - ADD THESE
  locked            Boolean @default(false)
  lockedReason      String? @map("locked_reason")
  lockedBy          String? @map("locked_by")
  lockedAt          DateTime? @map("locked_at")
  manuallyAssigned  Boolean @default(false) @map("manually_assigned")
  
  createdAt         DateTime @default(now()) @map("created_at")
  updatedAt         DateTime @updatedAt @map("updated_at")

  roster            Roster @relation(fields: [rosterId], references: [id], onDelete: Cascade)
  visit    ExternalRequest @relation("VisitAssignments", fields: [visitId], references: [id])
  carer    Carer           @relation("CarerAssignments", fields: [carerId], references: [id])
  publishedAssignments PublishedAssignment[]

  @@unique([rosterId, visitId])
  @@index([tenantId])
  @@index([carerId])
  @@index([scheduledTime])
  @@index([status])
  @@index([locked]) // NEW INDEX
  @@map("assignments")
}

// ─────────────────────────────────────────────
// LIVE OPERATIONS
// ─────────────────────────────────────────────

model CarerLocationUpdate {
  id          String   @id @default(cuid())
  carerId     String   @map("carer_id")
  latitude    Float
  longitude   Float
  accuracy    Float
  location    Unsupported("geography(POINT, 4326)")?
  currentVisitId String? @map("current_visit_id")
  status      LocationStatus @default(UNKNOWN)
  recordedAt  DateTime @default(now()) @map("recorded_at")

  @@index([carerId])
  @@index([recordedAt])
  @@map("carer_location_updates")
}

model VisitCheckIn {
  id               String   @id @default(cuid())
  visitId          String   @map("visit_id")
  carerId          String   @map("carer_id")
  latitude         Float
  longitude        Float
  withinGeofence   Boolean @default(true) @map("within_geofence")
  distance         Float
  checkInTime      DateTime @default(now()) @map("check_in_time")
  notes            String?
  requiresApproval Boolean @default(false) @map("requires_approval")
  approvedBy       String? @map("approved_by")
  approvedAt       DateTime? @map("approved_at")

  @@unique([visitId, carerId])
  @@index([visitId])
  @@index([carerId])
  @@index([checkInTime])
  @@map("visit_check_ins")
}

model VisitCheckOut {
  id               String   @id @default(cuid())
  visitId          String   @map("visit_id")
  carerId          String   @map("carer_id")
  latitude         Float
  longitude        Float
  checkOutTime     DateTime @default(now()) @map("check_out_time")
  actualDuration   Int @map("actual_duration")
  tasksCompleted   String[] @default([]) @map("tasks_completed")
  incidentReported Boolean @default(false) @map("incident_reported")
  incidentDetails  String? @map("incident_details")
  incidentSeverity IncidentSeverity? @map("incident_severity")
  notes            String?

  @@unique([visitId, carerId])
  @@index([visitId])
  @@index([carerId])
  @@index([checkOutTime])
  @@map("visit_check_outs")
}

model LatenessAlert {
  id               String   @id @default(cuid())
  tenantId         String   @map("tenant_id")
  visitId          String   @map("visit_id")
  carerId          String   @map("carer_id")
  scheduledTime    DateTime @map("scheduled_time")
  estimatedArrival DateTime @map("estimated_arrival")
  delayMinutes     Int @map("delay_minutes")
  confidence       Float
  reason           LatenessReason @default(UNKNOWN)
  details          String?
  status           AlertStatus @default(ACTIVE)
  resolvedAt       DateTime? @map("resolved_at")
  resolution       String?
  clientNotified   Boolean @default(false) @map("client_notified")
  swapSuggested    Boolean @default(false) @map("swap_suggested")
  createdAt        DateTime @default(now()) @map("created_at")

  @@index([tenantId])
  @@index([visitId])
  @@index([carerId])
  @@index([status])
  @@map("lateness_alerts")
}

model Incident {
  id               String   @id @default(cuid())
  tenantId         String   @map("tenant_id")
  visitId          String?  @map("visit_id")
  carerId          String?  @map("carer_id")
  clientId         String?  @map("client_id")
  type             IncidentType
  severity         IncidentSeverity
  title            String
  description      String @db.Text
  latitude         Float?
  longitude        Float?
  status           IncidentStatus @default(REPORTED)
  reportedAt       DateTime @default(now()) @map("reported_at")
  reportedBy       String   @map("reported_by")
  acknowledgedAt   DateTime? @map("acknowledged_at")
  acknowledgedBy   String?   @map("acknowledged_by")
  resolvedAt       DateTime? @map("resolved_at")
  resolvedBy       String?   @map("resolved_by")
  resolution       String?
  requiresFollowUp Boolean @default(false) @map("requires_follow_up")
  followUpNotes    String?   @map("follow_up_notes")

  @@index([tenantId])
  @@index([visitId])
  @@index([carerId])
  @@index([status])
  @@index([severity])
  @@map("incidents")
}

// ─────────────────────────────────────────────
// ROSTER PUBLICATION
// ─────────────────────────────────────────────

model AssignmentHistory {
  id                   String   @id @default(cuid())
  assignmentId         String   @map("assignment_id")
  tenantId             String   @map("tenant_id")
  changeType           String   @map("change_type")
  previousCarerId      String?  @map("previous_carer_id")
  newCarerId           String?  @map("new_carer_id")
  previousTime         DateTime? @map("previous_time")
  newTime              DateTime? @map("new_time")
  changedBy            String   @map("changed_by")
  changedByEmail       String?  @map("changed_by_email")
  reason               String?
  constraintOverrides  Json?    @map("constraint_overrides")
  createdAt            DateTime @default(now()) @map("created_at")

  @@index([assignmentId])
  @@index([tenantId])
  @@index([createdAt])
  @@map("assignment_history")
}

// Add these missing models to your schema

model TravelMatrix {
  id               String   @id @default(cuid())
  fromPostcode     String   @map("from_postcode")
  toPostcode       String   @map("to_postcode")
  durationMinutes  Int      @map("duration_minutes")
  distanceMeters   Int      @map("distance_meters")
  lastUpdated      DateTime @default(now()) @map("last_updated")
  expiresAt        DateTime @map("expires_at")
  
  @@unique([fromPostcode, toPostcode])
  @@index([expiresAt])
  @@map("travel_matrix")
}

model VisitEligibility {
  id               String   @id @default(cuid())
  tenantId         String   @map("tenant_id")
  visitId          String   @map("visit_id")
  carerId          String   @map("carer_id")
  eligible         Boolean  @default(false)
  score            Float    @default(0)
  skillsMatch      Boolean  @default(false) @map("skills_match")
  credentialsValid Boolean  @default(false) @map("credentials_valid")
  available        Boolean  @default(false)
  preferencesMatch Boolean  @default(false) @map("preferences_match")
  travelTime       Int?     @map("travel_time")
  lastCalculated   DateTime @default(now()) @map("last_calculated")
  
  @@unique([visitId, carerId])
  @@index([tenantId])
  @@index([visitId])
  @@index([carerId])
  @@index([eligible])
  @@map("visit_eligibility")
}

model RosterVersion {
  id                  String   @id @default(cuid())
  tenantId            String   @map("tenant_id")
  rosterId            String   @map("roster_id")
  versionLabel        String   @map("version_label")
  publishedAt         DateTime @default(now()) @map("published_at")
  publishedBy         String   @map("published_by")
  acceptanceDeadline  DateTime @map("acceptance_deadline")
  assignments         Json     // Store assignments snapshot
  
  @@index([tenantId])
  @@index([rosterId])
  @@index([publishedAt])
  @@map("roster_versions")
}

// MISSING: Notification Optimization Service
model CarerNotificationPreference {
  id                    String   @id @default(cuid())
  tenantId              String   @map("tenant_id")
  carerId               String   @map("carer_id")
  preferredChannel      String   @default("push") @map("preferred_channel")
  bestResponseTimeStart String?    @map("best_response_time_start")
  bestResponseTimeEnd   String?    @map("best_response_time_end")
  averageResponseTime   Int?     @map("average_response_time") // in minutes
  notificationOptOut    Boolean  @default(false) @map("notification_opt_out")
  lastNotifiedAt        DateTime? @map("last_notified_at")
  
  @@unique([tenantId, carerId])
  @@index([tenantId])
  @@index([carerId])
  @@map("carer_notification_preferences")
}

// MISSING: Escalation History
model EscalationHistory {
  id                  String   @id @default(cuid())
  tenantId            String   @map("tenant_id")
  originalAssignmentId String  @map("original_assignment_id")
  escalatedFrom       String   @map("escalated_from") // carerId
  escalatedTo         String   @map("escalated_to")   // carerId
  escalationReason    String   @map("escalation_reason")
  escalatedAt         DateTime @default(now()) @map("escalated_at")
  escalatedBy         String   @map("escalated_by")
  success             Boolean  @default(false)
  
  @@index([tenantId])
  @@index([originalAssignmentId])
  @@index([escalatedFrom])
  @@index([escalatedTo])
  @@map("escalation_history")
}

model ClusterMetrics {
  id                  String   @id @default(cuid())
  tenantId            String   @map("tenant_id")
  clusterId           String   @map("cluster_id")
  calculatedAt        DateTime @default(now()) @map("calculated_at")
  
  totalVisits         Int      @default(0) @map("total_visits")
  totalHours          Float    @default(0) @map("total_hours")
  averageDistance     Float    @default(0) @map("average_distance")
  totalTravelTime     Int      @default(0) @map("total_travel_time")
  skillCoverage       Float    @default(0) @map("skill_coverage")
  continuityRisk      Float    @default(0) @map("continuity_risk")
  requiredSkills      String[] @default([]) @map("required_skills")
  
  @@unique([clusterId, calculatedAt])
  @@index([tenantId])
  @@index([clusterId])
  @@map("cluster_metrics")
}


model RosterPublication {
  id                  String   @id @default(cuid())
  tenantId            String   @map("tenant_id")
  rosterId            String   @map("roster_id")
  versionLabel        String   @map("version_label")
  publishedBy         String   @map("published_by")
  publishedAt         DateTime @default(now()) @map("published_at")
  acceptanceDeadline  DateTime @map("acceptance_deadline")
  notificationChannels String[] @default(["push"]) @map("notification_channels")
  status              PublicationStatus @default(ACTIVE)
  completedAt         DateTime? @map("completed_at")
  expiredAt           DateTime? @map("expired_at")
  totalAssignments    Int @default(0) @map("total_assignments")
  acceptedCount       Int @default(0) @map("accepted_count")
  declinedCount       Int @default(0) @map("declined_count")
  pendingCount        Int @default(0) @map("pending_count")
  expiredCount        Int @default(0) @map("expired_count")
  notes               String?  @db.Text
  metadata            Json?

    // ADD THESE MISSING FIELDS:
  autoEscalate        Boolean  @default(true) @map("auto_escalate")
  escalationDelay     Int      @default(30) @map("escalation_delay") // minutes
  maxEscalationCount  Int      @default(3) @map("max_escalation_count")
  
  // ADD RELATIONSHIP:
  // rosterVersions      RosterVersion[]


  roster               Roster @relation(fields: [rosterId], references: [id], onDelete: Cascade)
  publishedAssignments PublishedAssignment[]

  createdAt DateTime @default(now()) @map("created_at")
  updatedAt DateTime @updatedAt @map("updated_at")

  @@index([tenantId])
  @@index([rosterId])
  @@index([publishedAt])
  @@index([status])
  @@map("roster_publications")
}

model PublishedAssignment {
  id                     String   @id @default(cuid())
  publicationId          String   @map("publication_id")
  assignmentId           String   @map("assignment_id")
  carerId                String   @map("carer_id")
  notificationSentAt     DateTime? @map("notification_sent_at")
  notificationChannel    String?   @map("notification_channel")
  notificationDelivered  Boolean @default(false) @map("notification_delivered")
  status                 AcceptanceStatus @default(PENDING)
  acceptedAt             DateTime? @map("accepted_at")
  acceptedBy             String?   @map("accepted_by")
  declinedAt             DateTime? @map("declined_at")
  declineReason          String?   @map("decline_reason")
  expiredAt              DateTime? @map("expired_at")
  escalatedAt            DateTime? @map("escalated_at")
  escalatedTo            String[]  @default([]) @map("escalated_to")
  escalationCount        Int @default(0) @map("escalation_count")
  viewedAt               DateTime? @map("viewed_at")
  responseTime           Int?      @map("response_time")
  createdAt              DateTime @default(now()) @map("created_at")
  updatedAt              DateTime @updatedAt @map("updated_at")
    
  // ADD THESE MISSING FIELDS:
  originalCarerId     String?  @map("original_carer_id") // For tracking reassignments
  escalationLevel     Int      @default(0) @map("escalation_level")
  maxEscalationLevel  Int      @default(3) @map("max_escalation_level")
  
  // ADD RELATIONSHIP:
  // escalationHistory   EscalationHistory[]

  publication            RosterPublication @relation(fields: [publicationId], references: [id], onDelete: Cascade)
  assignment             Assignment @relation(fields: [assignmentId], references: [id])
  carer                  Carer @relation(fields: [carerId], references: [id])

  @@unique([publicationId, assignmentId])
  @@index([carerId])
  @@index([status])
  @@index([notificationSentAt])
  @@map("published_assignments")
}

// ─────────────────────────────────────────────
// DISRUPTION MANAGEMENT
// ─────────────────────────────────────────────

model Disruption {
  id                 String   @id @default(cuid())
  tenantId           String   @map("tenant_id")
  type               DisruptionType
  severity           DisruptionSeverity
  title              String
  description        String @db.Text
  affectedVisits     String[] @default([]) @map("affected_visits")
  affectedCarers     String[] @default([]) @map("affected_carers")
  affectedClients    String[] @default([]) @map("affected_clients")
  impactData         Json @map("impact_data")
  status             DisruptionStatus @default(REPORTED)
  reportedAt         DateTime @default(now()) @map("reported_at")
  reportedBy         String   @map("reported_by")
  acknowledgedAt     DateTime? @map("acknowledged_at")
  acknowledgedBy     String?   @map("acknowledged_by")
  analyzedAt         DateTime? @map("analyzed_at")
  resolvedAt         DateTime? @map("resolved_at")
  resolvedBy         String?   @map("resolved_by")
  resolution         String?   @db.Text
  resolutionOptions  Json? @map("resolution_options")
  selectedResolution String? @map("selected_resolution")
  resolutionAppliedAt DateTime? @map("resolution_applied_at")
  requiresFollowUp   Boolean @default(false) @map("requires_follow_up")
  followUpNotes      String? @db.Text @map("follow_up_notes")
  followUpAt         DateTime? @map("follow_up_at")

  actions            DisruptionAction[]

  createdAt          DateTime @default(now()) @map("created_at")
  updatedAt          DateTime @updatedAt @map("updated_at")

  @@index([tenantId])
  @@index([status])
  @@index([severity])
  @@index([type])
  @@index([reportedAt])
  @@map("disruptions")
}

model DisruptionAction {
  id            String   @id @default(cuid())
  disruptionId  String   @map("disruption_id")
  actionType    String   @map("action_type")
  actionData    Json     @map("action_data")
  performedBy   String   @map("performed_by")
  performedAt   DateTime @default(now()) @map("performed_at")
  success       Boolean  @default(true)
  errorMessage  String?  @map("error_message")

  disruption    Disruption @relation(fields: [disruptionId], references: [id], onDelete: Cascade)

  @@index([disruptionId])
  @@index([performedAt])
  @@map("disruption_actions")
}

// ─────────────────────────────────────────────
// SETTLEMENT & TIMESHEET
// ─────────────────────────────────────────────

model Timesheet {
  id               String   @id @default(cuid())
  tenantId         String   @map("tenant_id")
  carerId          String   @map("carer_id")
  periodStart      DateTime @map("period_start")
  periodEnd        DateTime @map("period_end")
  scheduledHours   Float @map("scheduled_hours")
  actualHours      Float @map("actual_hours")
  overtimeHours    Float @default(0) @map("overtime_hours")
  breakHours       Float @default(0) @map("break_hours")
  regularPay       Float @default(0) @map("regular_pay")
  overtimePay      Float @default(0) @map("overtime_pay")
  totalPay         Float @default(0) @map("total_pay")
  status           TimesheetStatus @default(DRAFT)
  submittedAt      DateTime? @map("submitted_at")
  approvedAt       DateTime? @map("approved_at")
  approvedBy       String?   @map("approved_by")
  rejectedAt       DateTime? @map("rejected_at")
  rejectedBy       String?   @map("rejected_by")
  rejectionReason  String?   @map("rejection_reason")
  processedAt      DateTime? @map("processed_at")
  processedBy      String?   @map("processed_by")
  payrollBatchId   String?   @map("payroll_batch_id")

  carer            Carer @relation(fields: [carerId], references: [id])
  entries          TimesheetEntry[]
  exceptions       TimesheetException[]
  adjustments      TimesheetAdjustment[]
  payslips         Payslip[]

  createdAt        DateTime @default(now()) @map("created_at")
  updatedAt        DateTime @updatedAt @map("updated_at")

  @@unique([tenantId, carerId, periodStart])
  @@index([tenantId])
  @@index([carerId])
  @@index([status])
  @@index([periodStart, periodEnd])
  @@map("timesheets")
}

model TimesheetEntry {
  id                String   @id @default(cuid())
  timesheetId       String   @map("timesheet_id")
  visitId           String?  @map("visit_id")
  checkInTime       DateTime @map("check_in_time")
  checkOutTime      DateTime? @map("check_out_time")
  scheduledStart    DateTime @map("scheduled_start")
  scheduledEnd      DateTime @map("scheduled_end")
  scheduledDuration Int @map("scheduled_duration")
  actualDuration    Int? @map("actual_duration")
  variance          Int?
  checkInLocation   Json? @map("check_in_location")
  checkOutLocation  Json? @map("check_out_location")
  withinGeofence    Boolean @default(true) @map("within_geofence")
  tasksCompleted    String[] @default([]) @map("tasks_completed")
  notes             String? @db.Text
  validated         Boolean @default(false)
  validatedAt       DateTime? @map("validated_at")
  validatedBy       String?   @map("validated_by")

  timesheet         Timesheet @relation(fields: [timesheetId], references: [id], onDelete: Cascade)
  visit             ExternalRequest? @relation(fields: [visitId], references: [id])

  @@index([timesheetId])
  @@index([visitId])
  @@map("timesheet_entries")
}

model TimesheetException {
  id            String   @id @default(cuid())
  timesheetId   String   @map("timesheet_id")
  entryId       String?  @map("entry_id")
  type          ExceptionType
  severity      ExceptionSeverity
  description   String @db.Text
  expectedValue String? @map("expected_value")
  actualValue   String? @map("actual_value")
  variance      String?
  status        ExceptionStatus @default(PENDING)
  resolvedAt    DateTime? @map("resolved_at")
  resolvedBy    String?   @map("resolved_by")
  resolution    String?   @db.Text
  suggestedAction String? @map("suggested_action")
  autoResolvable Boolean @default(false) @map("auto_resolvable")

  timesheet     Timesheet @relation(fields: [timesheetId], references: [id], onDelete: Cascade)

  createdAt     DateTime @default(now()) @map("created_at")
  updatedAt     DateTime @updatedAt @map("updated_at")

  @@index([timesheetId])
  @@index([status])
  @@index([type])
  @@map("timesheet_exceptions")
}

model TimesheetAdjustment {
  id            String   @id @default(cuid())
  timesheetId   String   @map("timesheet_id")
  adjustmentType AdjustmentType @map("adjustment_type")
  description   String @db.Text
  hoursAdjustment Float @default(0) @map("hours_adjustment")
  payAdjustment   Float @default(0) @map("pay_adjustment")
  reason        String @db.Text
  approvedBy    String   @map("approved_by")
  approvedAt    DateTime @default(now()) @map("approved_at")

  timesheet     Timesheet @relation(fields: [timesheetId], references: [id], onDelete: Cascade)

  @@index([timesheetId])
  @@map("timesheet_adjustments")
}

// ─────────────────────────────────────────────
// INVOICE & PAYROLL
// ─────────────────────────────────────────────

model Invoice {
  id            String   @id @default(cuid())
  tenantId      String   @map("tenant_id")
  clientId      String?  @map("client_id")
  invoiceNumber String   @unique @map("invoice_number")
  invoiceDate   DateTime @default(now()) @map("invoice_date")
  dueDate       DateTime @map("due_date")
  periodStart   DateTime @map("period_start")
  periodEnd     DateTime @map("period_end")
  subtotal      Float @default(0)
  taxAmount     Float @default(0) @map("tax_amount")
  taxRate       Float @default(0) @map("tax_rate")
  totalAmount   Float @default(0) @map("total_amount")
  status        InvoiceStatus @default(DRAFT)
  paidAmount    Float @default(0) @map("paid_amount")
  paidAt        DateTime? @map("paid_at")
  purchaseOrder String? @map("purchase_order")
  contractRef   String? @map("contract_ref")
  notes         String? @db.Text
  terms         String? @db.Text

  lineItems     InvoiceLineItem[]
  payments      InvoicePayment[]

  createdAt     DateTime @default(now()) @map("created_at")
  updatedAt     DateTime @updatedAt @map("updated_at")

  @@index([tenantId])
  @@index([clientId])
  @@index([status])
  @@index([invoiceDate])
  @@index([dueDate])
  @@map("invoices")
}

model InvoiceLineItem {
  id          String   @id @default(cuid())
  invoiceId   String   @map("invoice_id")
  visitId     String?  @map("visit_id")
  description String   @db.Text
  quantity    Float    @default(1)
  unitPrice   Float    @map("unit_price")
  lineTotal   Float    @map("line_total")
  serviceDate DateTime? @map("service_date")
  category    String?

  invoice     Invoice @relation(fields: [invoiceId], references: [id], onDelete: Cascade)
  visit       ExternalRequest? @relation(fields: [visitId], references: [id])

  @@index([invoiceId])
  @@index([visitId])
  @@map("invoice_line_items")
}

model InvoicePayment {
  id            String   @id @default(cuid())
  invoiceId     String   @map("invoice_id")
  amount        Float
  paymentDate   DateTime @default(now()) @map("payment_date")
  paymentMethod String   @map("payment_method")
  reference     String?
  notes         String? @db.Text
  processedBy   String   @map("processed_by")

  invoice       Invoice @relation(fields: [invoiceId], references: [id], onDelete: Cascade)

  @@index([invoiceId])
  @@map("invoice_payments")
}

model PayrollBatch {
  id            String   @id @default(cuid())
  tenantId      String   @map("tenant_id")
  batchNumber   String   @unique @map("batch_number")
  periodStart   DateTime @map("period_start")
  periodEnd     DateTime @map("period_end")
  status        PayrollStatus @default(PROCESSING)
  totalGrossPay Float @default(0) @map("total_gross_pay")
  totalNetPay   Float @default(0) @map("total_net_pay")
  totalTax      Float @default(0) @map("total_tax")
  totalNI       Float @default(0) @map("total_ni")
  totalPension  Float @default(0) @map("total_pension")
  employeeCount Int @default(0) @map("employee_count")
  processedAt   DateTime? @map("processed_at")
  processedBy   String?   @map("processed_by")
  approvedAt    DateTime? @map("approved_at")
  approvedBy    String?   @map("approved_by")
  exportedAt    DateTime? @map("exported_at")
  exportPath    String?   @map("export_path")

  payslips      Payslip[]

  createdAt     DateTime @default(now()) @map("created_at")
  updatedAt     DateTime @updatedAt @map("updated_at")

  @@index([tenantId])
  @@index([status])
  @@index([periodStart, periodEnd])
  @@map("payroll_batches")
}

model Payslip {
  id               String   @id @default(cuid())
  batchId          String   @map("batch_id")
  carerId          String   @map("carer_id")
  timesheetId      String?  @map("timesheet_id")
  periodStart      DateTime @map("period_start")
  periodEnd        DateTime @map("period_end")
  regularHours     Float @map("regular_hours")
  overtimeHours    Float @default(0) @map("overtime_hours")
  totalHours       Float @map("total_hours")
  regularPay       Float @map("regular_pay")
  overtimePay      Float @default(0) @map("overtime_pay")
  grossPay         Float @map("gross_pay")
  taxDeduction     Float @default(0) @map("tax_deduction")
  niDeduction      Float @default(0) @map("ni_deduction")
  pensionDeduction Float @default(0) @map("pension_deduction")
  otherDeductions  Float @default(0) @map("other_deductions")
  totalDeductions  Float @default(0) @map("total_deductions")
  netPay           Float @map("net_pay")
  status           PayslipStatus @default(GENERATED)
  sentAt           DateTime? @map("sent_at")
  viewedAt         DateTime? @map("viewed_at")

  batch            PayrollBatch @relation(fields: [batchId], references: [id], onDelete: Cascade)
  carer            Carer @relation(fields: [carerId], references: [id])
  timesheet        Timesheet? @relation(fields: [timesheetId], references: [id])

  @@index([batchId])
  @@index([carerId])
  @@index([status])
  @@map("payslips")
}

// ─────────────────────────────────────────────
// COMPLIANCE REPORTS
// ─────────────────────────────────────────────

model ComplianceReport {
  id           String   @id @default(cuid())
  tenantId     String   @map("tenant_id")
  reportType   ComplianceReportType @map("report_type")
  title        String
  periodStart  DateTime @map("period_start")
  periodEnd    DateTime @map("period_end")
  reportData   Json @map("report_data")
  summary      Json?
  passRate     Float? @map("pass_rate")
  failCount    Int?   @map("fail_count")
  warningCount Int?   @map("warning_count")
  status       ReportStatus @default(GENERATING)
  generatedAt  DateTime? @map("generated_at")
  generatedBy  String?   @map("generated_by")
  exportPath   String?   @map("export_path")
  exportFormat String?   @map("export_format")

  createdAt    DateTime @default(now()) @map("created_at")
  updatedAt    DateTime @updatedAt @map("updated_at")

  @@index([tenantId])
  @@index([reportType])
  @@index([periodStart, periodEnd])
  @@map("compliance_reports")
}

// ─────────────────────────────────────────────
// ENUMS
// ─────────────────────────────────────────────

enum RequestUrgency {
  LOW
  MEDIUM
  HIGH
  URGENT
}

enum RequestStatus {
  PENDING
  PROCESSING
  MATCHED
  APPROVED
  COMPLETED
  DECLINED
  FAILED
}

enum MatchStatus {
  PENDING
  SENT
  OPENED
  ACCEPTED
  DECLINED
  EXPIRED
  CANCELLED
}

enum MatchResponse {
  ACCEPTED
  DECLINED
  INTERESTED
}

enum ProcessingStatus {
  SUCCESS
  FAILED
  DUPLICATE
  INVALID_FORMAT
  GEOCODING_FAILED
}

enum CarePlanStatus {
  ACTIVE
  INACTIVE
  COMPLETED
}

enum BathingAssistance {
  YES_INDEPENDENTLY
  YES_WITH_HELP
  NO_NEEDS_FULL_ASSISTANCE
}

enum MobilityLevel {
  INDEPENDENT
  DEPENDENT
  INDEPENDENT_WITH_AIDS
  IMMOBILE
}

enum MobilitySupport {
  WALKING_STICK
  WHEELCHAIR
  NONE
  OTHERS
}

enum GenderPreference {
  NO_PREFERENCE
  MALE
  FEMALE
  NON_BINARY
  OTHER
}

enum TaskStatus {
  PENDING
  IN_PROGRESS
  COMPLETED
  CANCELLED
  ON_HOLD
}

enum RosterStrategy {
  CONTINUITY
  TRAVEL
  BALANCED
}

enum RosterStatus {
  DRAFT
  PENDING_APPROVAL
  APPROVED
  PUBLISHED
  ACTIVE
  COMPLETED
  CANCELLED
}

enum AssignmentStatus {
  PENDING
  OFFERED
  ACCEPTED
  DECLINED
  EXPIRED
  COMPLETED
  CANCELLED
}

enum PublicationStatus {
  ACTIVE
  COMPLETED
  EXPIRED
  CANCELLED
}

enum AcceptanceStatus {
  PENDING
  ACCEPTED
  DECLINED
  EXPIRED
  ESCALATED
}

enum LocationStatus {
  ON_TIME
  RUNNING_LATE
  OVERDUE
  UPCOMING
  COMPLETED
  UNKNOWN
}

enum LatenessReason {
  TRAFFIC
  PREVIOUS_OVERRUN
  DISTANCE
  EMERGENCY
  UNKNOWN
}

enum AlertStatus {
  ACTIVE
  ACKNOWLEDGED
  RESOLVED
  DISMISSED
}

enum IncidentType {
  FALL
  MEDICATION_ERROR
  EQUIPMENT_FAILURE
  SAFEGUARDING
  DELAY
  MISSED_VISIT
  CLIENT_COMPLAINT
  OTHER
}

enum IncidentSeverity {
  LOW
  MEDIUM
  HIGH
  CRITICAL
}

enum IncidentStatus {
  REPORTED
  ACKNOWLEDGED
  INVESTIGATING
  RESOLVED
  ESCALATED
}

enum DisruptionType {
  CARER_SICK
  CARER_UNAVAILABLE
  VISIT_CANCELLED
  EMERGENCY_VISIT
  DELAY
  EQUIPMENT_FAILURE
  WEATHER
  TRANSPORT_ISSUE
  OTHER
}

enum DisruptionSeverity {
  LOW
  MEDIUM
  HIGH
  CRITICAL
}

enum DisruptionStatus {
  REPORTED
  ACKNOWLEDGED
  ANALYZING
  RESOLVING
  RESOLVED
  ESCALATED
}

enum TimesheetStatus {
  DRAFT
  SUBMITTED
  APPROVED
  REJECTED
  PROCESSED
}

enum ExceptionType {
  MISSING_CHECK_OUT
  SHORT_VISIT
  LONG_VISIT
  OUTSIDE_GEOFENCE
  MISSING_TASKS
  TIME_CONFLICT
  OVERTIME_EXCEEDED
  OTHER
}

enum ExceptionSeverity {
  INFO
  WARNING
  ERROR
  CRITICAL
}

enum ExceptionStatus {
  PENDING
  ACKNOWLEDGED
  RESOLVED
  ESCALATED
}

enum AdjustmentType {
  MANUAL_CORRECTION
  OVERTIME_APPROVAL
  BONUS
  DEDUCTION
  MILEAGE
  EXPENSE
  OTHER
}

enum InvoiceStatus {
  DRAFT
  SENT
  VIEWED
  PAID
  OVERDUE
  CANCELLED
  PARTIAL
}

enum PayrollStatus {
  PROCESSING
  PENDING_APPROVAL
  APPROVED
  EXPORTED
  COMPLETED
  FAILED
}

enum PayslipStatus {
  GENERATED
  SENT
  VIEWED
  ACKNOWLEDGED
}

enum ComplianceReportType {
  WTD_COMPLIANCE
  REST_PERIOD
  VISIT_PUNCTUALITY
  CONTINUITY
  SKILL_COVERAGE
  TIMESHEET_ACCURACY
  FINANCIAL_SUMMARY
}

enum ReportStatus {
  GENERATING
  COMPLETED
  FAILED
}
<|MERGE_RESOLUTION|>--- conflicted
+++ resolved
@@ -54,14 +54,6 @@
   updatedAt          DateTime  @updatedAt
   processedAt        DateTime?
 
-<<<<<<< HEAD
-=======
-  // Audit fields
-  createdAt   DateTime  @default(now())
-  updatedAt   DateTime  @updatedAt
-  processedAt DateTime?
-
->>>>>>> b3db3559
   @@index([tenantId])
   @@index([status])
   @@index([urgency])
@@ -73,7 +65,6 @@
 }
 
 model Carer {
-<<<<<<< HEAD
   id                 String                                 @id @default(cuid())
   tenantId           String
   email              String
@@ -109,46 +100,6 @@
 
   createdAt          DateTime @default(now())
   updatedAt          DateTime @updatedAt
-=======
-  id        String                                 @id @default(cuid())
-  tenantId  String
-  email     String
-  firstName String
-  lastName  String
-  phone     String?
-  address   String
-  postcode  String
-  country   String? // Country for geocoding
-  location  Unsupported("geography(POINT, 4326)")?
-  latitude  Float?
-  longitude Float?
-
-  // Availability and preferences
-  isActive          Boolean  @default(true)
-  maxTravelDistance Int      @default(10000) // in meters
-  availabilityHours Json? // Flexible JSON structure for availability
-  skills            String[] // Array of skills/specializations
-  languages         String[] // Languages spoken
-
-  // Professional details
-  qualification String?
-  experience    Int? // years of experience
-  hourlyRate    Float?
-
-  // Auth service reference
-  authUserId String? // Reference to user ID in auth service
-
-  // Clustering
-  clusterId String?
-  cluster   Cluster? @relation(fields: [clusterId], references: [id])
-
-  // Relationships
-  // NOTE: removed `matches` relation to RequestCarerMatch because matches now store external carer IDs
-
-  // Audit fields
-  createdAt DateTime @default(now())
-  updatedAt DateTime @updatedAt
->>>>>>> b3db3559
 
   @@unique([tenantId, email])
   @@index([tenantId])
@@ -181,14 +132,10 @@
   id                 String   @id @default(cuid())
   tenantId           String
 
-<<<<<<< HEAD
   requestId          String
   request            ExternalRequest @relation(fields: [requestId], references: [id], onDelete: Cascade)
   carerId            String
   carer              Carer    @relation(fields: [carerId], references: [id], onDelete: Cascade)
-=======
-  carerId String
->>>>>>> b3db3559
 
   distance           Float
   matchScore         Float
@@ -265,7 +212,7 @@
 }
 
 model Cluster {
-<<<<<<< HEAD
+  location           String?
   id                 String  @id @default(cuid())
   tenantId           String
   name               String
@@ -277,22 +224,6 @@
   longitude          Float?
   radiusMeters       Int @default(5000)
 
-=======
-  id          String  @id @default(cuid())
-  tenantId    String
-  name        String // e.g., "North London Central", "Birmingham East"
-  description String?
-  postcode    String?
-  location    String
-
-  // Geographic center
-  regionCenter Unsupported("geography(POINT, 4326)")?
-  latitude     Float?
-  longitude    Float?
-  radiusMeters Int                                    @default(5000) // 5km default radius
-
-  // Cluster statistics (auto-updated)
->>>>>>> b3db3559
   activeRequestCount Int @default(0)
   totalRequestCount  Int @default(0)
   activeCarerCount   Int @default(0)
@@ -301,15 +232,10 @@
   averageMatchTime   Int?
   lastActivityAt     DateTime?
 
-<<<<<<< HEAD
-  requests           ExternalRequest[]
-  carers             Carer[]
-=======
   // Relationships
   requests           ExternalRequest[]
   carers             Carer[]
   clusterAssignments ClusterAssignment[]
->>>>>>> b3db3559
 
   createdAt          DateTime @default(now())
   updatedAt          DateTime @updatedAt
@@ -717,14 +643,10 @@
   carePlanId String @unique
   careType   String
 
-<<<<<<< HEAD
-  carePlan   CarePlan @relation(fields: [carePlanId], references: [id], onDelete: Cascade)
-=======
   // Normalized schedule: one AgreedCareSchedule per day for this CareRequirements
   schedules AgreedCareSchedule[]
 
-  carePlan CarePlan @relation(fields: [carePlanId], references: [id], onDelete: Cascade)
->>>>>>> b3db3559
+  carePlan   CarePlan @relation(fields: [carePlanId], references: [id], onDelete: Cascade)
 
   @@index([tenantId])
   @@index([carePlanId])
