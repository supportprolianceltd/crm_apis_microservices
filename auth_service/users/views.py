--- conflicted
+++ resolved
@@ -1955,12 +1955,8 @@
 
     def post(self, request):
         try:
-<<<<<<< HEAD
             serializer = DocumentSerializer(data=request.data, context={'request': request})
             logger.info(f"{request.data}")
-=======
-            serializer = DocumentSerializer(data=request.data, context={"request": request})
->>>>>>> 2b8a4046
             if serializer.is_valid():
                 document = serializer.save()
                 logger.info(f"Document created: {document.title} for tenant {serializer.validated_data['tenant_id']}")
